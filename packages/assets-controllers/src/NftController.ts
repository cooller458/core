--- conflicted
+++ resolved
@@ -349,11 +349,26 @@
     contractAddress: string,
     tokenId: string,
   ): Promise<NftMetadata> {
-    const { ipfsGateway, useIPFSSubdomains, isIpfsGatewayEnabled } =
-      this.config;
+    const {
+      ipfsGateway,
+      useIPFSSubdomains,
+      isIpfsGatewayEnabled,
+      displayNftMedia,
+    } = this.config;
     const result = await this.getNftURIAndStandard(contractAddress, tokenId);
     let tokenURI = result[0];
     const standard = result[1];
+
+    if (!displayNftMedia && !isIpfsGatewayEnabled) {
+      return {
+        image: null,
+        name: null,
+        description: null,
+        standard: standard || null,
+        favorite: false,
+        tokenURI,
+      };
+    }
 
     const hasIpfsTokenURI = tokenURI.startsWith('ipfs://');
 
@@ -966,23 +981,18 @@
     this.messagingSystem = messenger;
 
     onPreferencesStateChange(
-<<<<<<< HEAD
-      ({ selectedAddress, ipfsGateway, displayNftMedia }) => {
-        this.configure({ selectedAddress, ipfsGateway, displayNftMedia });
-=======
       ({
         selectedAddress,
         ipfsGateway,
-        openSeaEnabled,
+        displayNftMedia,
         isIpfsGatewayEnabled,
       }) => {
         this.configure({
           selectedAddress,
           ipfsGateway,
-          openSeaEnabled,
+          displayNftMedia,
           isIpfsGatewayEnabled,
         });
->>>>>>> cb5be274
       },
     );
 
