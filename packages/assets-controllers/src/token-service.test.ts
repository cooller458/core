<<<<<<< HEAD
import nock from 'nock';
import { AbortController as WhatwgAbortController } from 'abort-controller';
import { CaipChainId } from '@metamask/utils';
=======
import { toHex } from '@metamask/controller-utils';
import { AbortController as WhatwgAbortController } from 'abort-controller';
import nock from 'nock';

>>>>>>> 7d0928b5
import {
  fetchTokenList,
  fetchTokenMetadata,
  TOKEN_END_POINT_API,
  TOKEN_METADATA_NO_SUPPORT_ERROR,
} from './token-service';

const ONE_MILLISECOND = 1;
const ONE_SECOND_IN_MILLISECONDS = 1_000;

const sampleTokenList = [
  {
    address: '0xbbbbca6a901c926f240b89eacb641d8aec7aeafd',
    symbol: 'LRC',
    decimals: 18,
    occurances: 11,
    aggregators: [
      'paraswap',
      'pmm',
      'airswapLight',
      'zeroEx',
      'bancor',
      'coinGecko',
      'zapper',
      'kleros',
      'zerion',
      'cmc',
      'oneInch',
    ],
  },
  {
    address: '0xc011a73ee8576fb46f5e1c5751ca3b9fe0af2a6f',
    symbol: 'SNX',
    decimals: 18,
    occurances: 11,
    aggregators: [
      'paraswap',
      'pmm',
      'airswapLight',
      'zeroEx',
      'bancor',
      'coinGecko',
      'zapper',
      'kleros',
      'zerion',
      'cmc',
      'oneInch',
    ],
    name: 'Synthetix',
  },
  {
    address: '0x408e41876cccdc0f92210600ef50372656052a38',
    symbol: 'REN',
    decimals: 18,
    occurances: 11,
    aggregators: [
      'paraswap',
      'pmm',
      'airswapLight',
      'zeroEx',
      'bancor',
      'coinGecko',
      'zapper',
      'kleros',
      'zerion',
      'cmc',
      'oneInch',
    ],
  },
  {
    address: '0x514910771af9ca656af840dff83e8264ecf986ca',
    symbol: 'LINK',
    decimals: 18,
    occurances: 11,
    aggregators: [
      'paraswap',
      'pmm',
      'airswapLight',
      'zeroEx',
      'bancor',
      'coinGecko',
      'zapper',
      'kleros',
      'zerion',
      'cmc',
      'oneInch',
    ],
    name: 'Chainlink',
  },
  {
    address: '0x1f573d6fb3f13d689ff844b4ce37794d79a7ff1c',
    symbol: 'BNT',
    decimals: 18,
    occurances: 11,
    aggregators: [
      'paraswap',
      'pmm',
      'airswapLight',
      'zeroEx',
      'bancor',
      'coinGecko',
      'zapper',
      'kleros',
      'zerion',
      'cmc',
      'oneInch',
    ],
    name: 'Bancor',
  },
];

const sampleToken = {
  address: '0x514910771af9ca656af840dff83e8264ecf986ca',
  symbol: 'LINK',
  decimals: 18,
  occurances: 11,
  aggregators: [
    'paraswap',
    'pmm',
    'airswapLight',
    'zeroEx',
    'bancor',
    'coinGecko',
    'zapper',
    'kleros',
    'zerion',
    'cmc',
    'oneInch',
  ],
  name: 'Chainlink',
};

const sampleDecimalChainId = 1;
const sampleCaipChainId: CaipChainId = `eip155:${sampleDecimalChainId}`;

describe('Token service', () => {
  describe('fetchTokenList', () => {
    it('should call the tokens api and return the list of tokens', async () => {
      const { signal } = new WhatwgAbortController();
      nock(TOKEN_END_POINT_API)
        .get(`/tokens/${sampleDecimalChainId}`)
        .reply(200, sampleTokenList)
        .persist();

      const tokens = await fetchTokenList(sampleCaipChainId, signal);

      expect(tokens).toStrictEqual(sampleTokenList);
    });

    it('should return undefined if the fetch is aborted', async () => {
      const abortController = new WhatwgAbortController();
      nock(TOKEN_END_POINT_API)
        .get(`/tokens/${sampleDecimalChainId}`)
        // well beyond time it will take to abort
        .delay(ONE_SECOND_IN_MILLISECONDS)
        .reply(200, sampleTokenList)
        .persist();

      const fetchPromise = fetchTokenList(
        sampleCaipChainId,
        abortController.signal,
      );
      abortController.abort();

      expect(await fetchPromise).toBeUndefined();
    });

    it('should return undefined if the fetch fails with a network error', async () => {
      const { signal } = new WhatwgAbortController();
      nock(TOKEN_END_POINT_API)
        .get(`/tokens/${sampleDecimalChainId}`)
        .replyWithError('Example network error')
        .persist();

      const result = await fetchTokenList(sampleCaipChainId, signal);

      expect(result).toBeUndefined();
    });

    it('should return undefined if the fetch fails with an unsuccessful status code', async () => {
      const { signal } = new WhatwgAbortController();
      nock(TOKEN_END_POINT_API)
        .get(`/tokens/${sampleDecimalChainId}`)
        .reply(500)
        .persist();

      const result = await fetchTokenList(sampleCaipChainId, signal);

      expect(result).toBeUndefined();
    });

    it('should return undefined if the fetch fails with a timeout', async () => {
      const { signal } = new WhatwgAbortController();
      nock(TOKEN_END_POINT_API)
        .get(`/tokens/${sampleDecimalChainId}`)
        // well beyond timeout
        .delay(ONE_SECOND_IN_MILLISECONDS)
        .reply(200, sampleTokenList)
        .persist();

      const result = await fetchTokenList(sampleCaipChainId, signal, {
        timeout: ONE_MILLISECOND,
      });

      expect(result).toBeUndefined();
    });
  });

  describe('fetchTokenMetadata', () => {
    it('should call the api to return the token metadata for eth address provided', async () => {
      const { signal } = new WhatwgAbortController();
      nock(TOKEN_END_POINT_API)
        .get(
          `/token/${sampleDecimalChainId}?address=0x514910771af9ca656af840dff83e8264ecf986ca`,
        )
        .reply(200, sampleToken)
        .persist();

      const token = await fetchTokenMetadata(
        sampleCaipChainId,
        '0x514910771af9ca656af840dff83e8264ecf986ca',
        signal,
      );

      expect(token).toStrictEqual(sampleToken);
    });

    it('should return undefined if the fetch is aborted', async () => {
      const abortController = new WhatwgAbortController();
      nock(TOKEN_END_POINT_API)
        .get(`/tokens/${sampleDecimalChainId}`)
        // well beyond time it will take to abort
        .delay(ONE_SECOND_IN_MILLISECONDS)
        .reply(200, sampleTokenList)
        .persist();

      const fetchPromise = fetchTokenMetadata(
        sampleCaipChainId,
        '0x514910771af9ca656af840dff83e8264ecf986ca',
        abortController.signal,
      );
      abortController.abort();

      expect(await fetchPromise).toBeUndefined();
    });

    it('should return undefined if the fetch fails with a network error', async () => {
      const { signal } = new WhatwgAbortController();
      nock(TOKEN_END_POINT_API)
        .get(`/tokens/${sampleDecimalChainId}`)
        .replyWithError('Example network error')
        .persist();

      const tokenMetadata = await fetchTokenMetadata(
        sampleCaipChainId,
        '0x514910771af9ca656af840dff83e8264ecf986ca',
        signal,
      );

      expect(tokenMetadata).toBeUndefined();
    });

    it('should return undefined if the fetch fails with an unsuccessful status code', async () => {
      const { signal } = new WhatwgAbortController();
      nock(TOKEN_END_POINT_API)
        .get(`/tokens/${sampleDecimalChainId}`)
        .reply(500)
        .persist();

      const tokenMetadata = await fetchTokenMetadata(
        sampleCaipChainId,
        '0x514910771af9ca656af840dff83e8264ecf986ca',
        signal,
      );

      expect(tokenMetadata).toBeUndefined();
    });

    it('should return undefined if the fetch fails with a timeout', async () => {
      const { signal } = new WhatwgAbortController();
      nock(TOKEN_END_POINT_API)
        .get(`/tokens/${sampleDecimalChainId}`)
        // well beyond timeout
        .delay(ONE_SECOND_IN_MILLISECONDS)
        .reply(200, sampleTokenList)
        .persist();

      const tokenMetadata = await fetchTokenMetadata(
        sampleCaipChainId,
        '0x514910771af9ca656af840dff83e8264ecf986ca',
        signal,
        { timeout: ONE_MILLISECOND },
      );

      expect(tokenMetadata).toBeUndefined();
    });

    it('should throw error if fetching from non supported network', async () => {
      const { signal } = new WhatwgAbortController();
      await expect(
        fetchTokenMetadata(
          'eip155:5',
          '0x514910771af9ca656af840dff83e8264ecf986ca',
          signal,
        ),
      ).rejects.toThrow(TOKEN_METADATA_NO_SUPPORT_ERROR);
    });
  });

  it('should call the tokens api and return undefined', async () => {
    const { signal } = new WhatwgAbortController();
    nock(TOKEN_END_POINT_API)
      .get(`/tokens/${sampleDecimalChainId}`)
      .reply(404, undefined)
      .persist();

    const tokens = await fetchTokenList(sampleCaipChainId, signal);

    expect(tokens).toBeUndefined();
  });
});<|MERGE_RESOLUTION|>--- conflicted
+++ resolved
@@ -1,13 +1,7 @@
-<<<<<<< HEAD
-import nock from 'nock';
-import { AbortController as WhatwgAbortController } from 'abort-controller';
-import { CaipChainId } from '@metamask/utils';
-=======
-import { toHex } from '@metamask/controller-utils';
+import type { CaipChainId } from '@metamask/utils';
 import { AbortController as WhatwgAbortController } from 'abort-controller';
 import nock from 'nock';
 
->>>>>>> 7d0928b5
 import {
   fetchTokenList,
   fetchTokenMetadata,
