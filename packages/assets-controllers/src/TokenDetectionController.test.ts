--- conflicted
+++ resolved
@@ -2,14 +2,9 @@
 import {
   BuiltInCaipChainId,
   NetworkType,
-<<<<<<< HEAD
+  NetworksTicker,
   getCaipChainIdFromEthChainId,
   getEthChainIdDecFromCaipChainId,
-=======
-  NetworksTicker,
-  convertHexToDecimal,
-  toHex,
->>>>>>> 7d0928b5
 } from '@metamask/controller-utils';
 import { defaultState as defaultNetworkState } from '@metamask/network-controller';
 import type {
@@ -254,31 +249,18 @@
     });
 
     expect(
-<<<<<<< HEAD
       isTokenDetectionSupportedForNetwork(tokenDetection.config.caipChainId),
-    ).toStrictEqual(true);
+    ).toBe(true);
     tokenDetection.configure({
       caipChainId: SupportedTokenDetectionNetworks.bsc,
     });
     expect(
       isTokenDetectionSupportedForNetwork(tokenDetection.config.caipChainId),
-    ).toStrictEqual(true);
+    ).toBe(true);
     tokenDetection.configure({ caipChainId: BuiltInCaipChainId.goerli });
     expect(
       isTokenDetectionSupportedForNetwork(tokenDetection.config.caipChainId),
-    ).toStrictEqual(false);
-=======
-      isTokenDetectionSupportedForNetwork(tokenDetection.config.chainId),
-    ).toBe(true);
-    tokenDetection.configure({ chainId: SupportedTokenDetectionNetworks.bsc });
-    expect(
-      isTokenDetectionSupportedForNetwork(tokenDetection.config.chainId),
-    ).toBe(true);
-    tokenDetection.configure({ chainId: ChainId.goerli });
-    expect(
-      isTokenDetectionSupportedForNetwork(tokenDetection.config.chainId),
     ).toBe(false);
->>>>>>> 7d0928b5
   });
 
   it('should not autodetect while not on supported networks', async () => {
