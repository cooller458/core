--- conflicted
+++ resolved
@@ -1,22 +1,11 @@
-<<<<<<< HEAD
-import type { Patch } from 'immer';
-import { Mutex } from 'async-mutex';
-import { AbortController as WhatwgAbortController } from 'abort-controller';
-import type { CaipChainId } from '@metamask/utils';
-import {
-  BaseControllerV2,
-  RestrictedControllerMessenger,
-} from '@metamask/base-controller';
-=======
 import type { RestrictedControllerMessenger } from '@metamask/base-controller';
 import { BaseControllerV2 } from '@metamask/base-controller';
->>>>>>> 7d0928b5
 import { safelyExecute } from '@metamask/controller-utils';
 import type {
   NetworkControllerStateChangeEvent,
   NetworkState,
 } from '@metamask/network-controller';
-import type { Hex } from '@metamask/utils';
+import type { CaipChainId } from '@metamask/utils';
 import { AbortController as WhatwgAbortController } from 'abort-controller';
 import { Mutex } from 'async-mutex';
 import type { Patch } from 'immer';
