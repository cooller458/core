import type { AccountsControllerGetSelectedAccountAction } from '@metamask/accounts-controller';
import type { AddApprovalRequest } from '@metamask/approval-controller';
import type { RestrictedControllerMessenger } from '@metamask/base-controller';
import { BaseController } from '@metamask/base-controller';
import {
  toChecksumHexAddress,
  ChainId,
  NFT_API_BASE_URL,
  NFT_API_VERSION,
  convertHexToDecimal,
  handleFetch,
} from '@metamask/controller-utils';
import type {
  NetworkClientId,
  NetworkClient,
  NetworkControllerGetNetworkClientByIdAction,
  NetworkControllerStateChangeEvent,
  NetworkControllerGetStateAction,
} from '@metamask/network-controller';
import type {
  PreferencesControllerGetStateAction,
  PreferencesControllerStateChangeEvent,
  PreferencesState,
} from '@metamask/preferences-controller';
import type { Hex } from '@metamask/utils';

import { Source } from './constants';
import {
  type NftController,
  type NftControllerState,
  type NftMetadata,
} from './NftController';

const controllerName = 'NftDetectionController';

export type NFTDetectionControllerState = Record<never, never>;

export type AllowedActions =
  | AddApprovalRequest
  | NetworkControllerGetStateAction
  | NetworkControllerGetNetworkClientByIdAction
  | PreferencesControllerGetStateAction
  | AccountsControllerGetSelectedAccountAction;

export type AllowedEvents =
  | PreferencesControllerStateChangeEvent
  | NetworkControllerStateChangeEvent;

export type NftDetectionControllerMessenger = RestrictedControllerMessenger<
  typeof controllerName,
  AllowedActions,
  AllowedEvents,
  AllowedActions['type'],
  AllowedEvents['type']
>;
const supportedNftDetectionNetworks: Hex[] = [ChainId.mainnet];

/**
 * @type ApiNft
 *
 * NFT object coming from OpenSea api
 * @property token_id - The NFT identifier
 * @property num_sales - Number of sales
 * @property background_color - The background color to be displayed with the item
 * @property image_url - URI of an image associated with this NFT
 * @property image_preview_url - URI of a smaller image associated with this NFT
 * @property image_thumbnail_url - URI of a thumbnail image associated with this NFT
 * @property image_original_url - URI of the original image associated with this NFT
 * @property animation_url - URI of a animation associated with this NFT
 * @property animation_original_url - URI of the original animation associated with this NFT
 * @property name - The NFT name
 * @property description - The NFT description
 * @property external_link - External link containing additional information
 * @property assetContract - The NFT contract information object
 * @property creator - The NFT owner information object
 * @property lastSale - When this item was last sold
 */
export type ApiNft = {
  token_id: string;
  num_sales: number | null;
  background_color: string | null;
  image_url: string | null;
  image_preview_url: string | null;
  image_thumbnail_url: string | null;
  image_original_url: string | null;
  animation_url: string | null;
  animation_original_url: string | null;
  name: string | null;
  description: string | null;
  external_link: string | null;
  asset_contract: ApiNftContract;
  creator: ApiNftCreator;
  last_sale: ApiNftLastSale | null;
};

/**
 * @type ApiNftContract
 *
 * NFT contract object coming from OpenSea api
 * @property address - Address of the NFT contract
 * @property asset_contract_type - The NFT type, it could be `semi-fungible` or `non-fungible`
 * @property created_date - Creation date
 * @property collection - Object containing the contract name and URI of an image associated
 * @property schema_name - The schema followed by the contract, it could be `ERC721` or `ERC1155`
 * @property symbol - The NFT contract symbol
 * @property total_supply - Total supply of NFTs
 * @property description - The NFT contract description
 * @property external_link - External link containing additional information
 */
export type ApiNftContract = {
  address: string;
  asset_contract_type: string | null;
  created_date: string | null;
  schema_name: string | null;
  symbol: string | null;
  total_supply: string | null;
  description: string | null;
  external_link: string | null;
  collection: {
    name: string | null;
    image_url?: string | null;
    tokenCount?: string | null;
  };
};

/**
 * @type ApiNftLastSale
 *
 * NFT sale object coming from OpenSea api
 * @property event_timestamp - Object containing a `username`
 * @property total_price - URI of NFT image associated with this owner
 * @property transaction - Object containing transaction_hash and block_hash
 */
export type ApiNftLastSale = {
  event_timestamp: string;
  total_price: string;
  transaction: { transaction_hash: string; block_hash: string };
};

/**
 * @type ApiNftCreator
 *
 * NFT creator object coming from OpenSea api
 * @property user - Object containing a `username`
 * @property profile_img_url - URI of NFT image associated with this owner
 * @property address - The owner address
 */
export type ApiNftCreator = {
  user: { username: string };
  profile_img_url: string;
  address: string;
};

export type ReservoirResponse = {
  tokens: TokensResponse[];
  continuation?: string;
};

export type TokensResponse = {
  token: TokenResponse;
  ownership: Ownership;
  market?: Market;
  blockaidResult?: Blockaid;
};

export enum BlockaidResultType {
  Benign = 'Benign',
  Spam = 'Spam',
  Warning = 'Warning',
  Malicious = 'Malicious',
}

export type Blockaid = {
  contract: string;
  chainId: number;
  result_type: BlockaidResultType;
  malicious_score: string;
  attack_types: object;
};

export type Market = {
  floorAsk?: FloorAsk;
  topBid?: TopBid;
};

export type TokenResponse = {
  chainId: number;
  contract: string;
  tokenId: string;
  kind?: string;
  name?: string;
  image?: string;
  imageSmall?: string;
  imageLarge?: string;
  metadata?: Metadata;
  description?: string;
  supply?: number;
  remainingSupply?: number;
  rarityScore?: number;
  rarity?: number;
  rarityRank?: number;
  media?: string;
  isFlagged?: boolean;
  isSpam?: boolean;
  isNsfw?: boolean;
  metadataDisabled?: boolean;
  lastFlagUpdate?: string;
  lastFlagChange?: string;
  collection?: Collection;
  lastSale?: LastSale;
  topBid?: TopBid;
  lastAppraisalValue?: number;
  attributes?: Attributes[];
};

export type TopBid = {
  id?: string;
  price?: Price;
  source?: {
    id?: string;
    domain?: string;
    name?: string;
    icon?: string;
    url?: string;
  };
};

export type LastSale = {
  saleId?: string;
  token?: {
    contract?: string;
    tokenId?: string;
    name?: string;
    image?: string;
    collection?: {
      id?: string;
      name?: string;
    };
  };
  orderSource?: string;
  orderSide?: 'ask' | 'bid';
  orderKind?: string;
  orderId?: string;
  from?: string;
  to?: string;
  amount?: string;
  fillSource?: string;
  block?: number;
  txHash?: string;
  logIndex?: number;
  batchIndex?: number;
  timestamp?: number;
  price?: Price;
  washTradingScore?: number;
  royaltyFeeBps?: number;
  marketplaceFeeBps?: number;
  paidFullRoyalty?: boolean;
  feeBreakdown?: FeeBreakdown[];
  isDeleted?: boolean;
  createdAt?: string;
  updatedAt?: string;
};

export type FeeBreakdown = {
  kind?: string;
  bps?: number;
  recipient?: string;
  source?: string;
  rawAmount?: string;
};

export type Attributes = {
  key?: string;
  kind?: string;
  value: string;
  tokenCount?: number;
  onSaleCount?: number;
  floorAskPrice?: Price | null;
  topBidValue?: number | null;
  createdAt?: string;
};

export type Collection = {
  id?: string;
  name?: string;
  slug?: string;
  symbol?: string;
  imageUrl?: string;
  image?: string;
  isSpam?: boolean;
  isNsfw?: boolean;
  creator?: string;
  tokenCount?: string;
  metadataDisabled?: boolean;
  openseaVerificationStatus?: string;
  floorAskPrice?: Price;
  royaltiesBps?: number;
  royalties?: Royalties[];
};

export type Royalties = {
  bps?: number;
  recipient?: string;
};

export type Ownership = {
  tokenCount?: string;
  onSaleCount?: string;
  floorAsk?: FloorAsk;
  acquiredAt?: string;
};

export type FloorAsk = {
  id?: string;
  price?: Price;
  maker?: string;
  kind?: string;
  validFrom?: number;
  validUntil?: number;
  source?: Source;
  rawData?: Metadata;
  isNativeOffChainCancellable?: boolean;
};

export type Price = {
  currency?: {
    contract?: string;
    name?: string;
    symbol?: string;
    decimals?: number;
    chainId?: number;
  };
  amount?: {
    raw?: string;
    decimal?: number;
    usd?: number;
    native?: number;
  };
  netAmount?: {
    raw?: string;
    decimal?: number;
    usd?: number;
    native?: number;
  };
};

export type Metadata = {
  imageOriginal?: string;
  tokenURI?: string;
};

/**
 * Controller that passively detects nfts for a user address
 */
export class NftDetectionController extends BaseController<
  typeof controllerName,
  NFTDetectionControllerState,
  NftDetectionControllerMessenger
> {
  #disabled: boolean;

  readonly #addNft: NftController['addNft'];

  readonly #updateNftFetchingProgressStatus: NftController['updateNftFetchingProgressStatus'];

  readonly #getNftState: () => NftControllerState;

  /**
   * The controller options
   *
   * @param options - The controller options.
   * @param options.messenger - A reference to the messaging system.
   * @param options.disabled - Represents previous value of useNftDetection. Used to detect changes of useNftDetection. Default value is true.
   * @param options.addNft - Add an NFT.
   * @param options.updateNftFetchingProgressStatus - updateNftFetchingProgressStatus.
   * @param options.getNftState - Gets the current state of the Assets controller.
   */
  constructor({
    messenger,
    disabled = false,
    addNft,
    updateNftFetchingProgressStatus,
    getNftState,
  }: {
    messenger: NftDetectionControllerMessenger;
    disabled: boolean;
    addNft: NftController['addNft'];
    updateNftFetchingProgressStatus: NftController['updateNftFetchingProgressStatus'];
    getNftState: () => NftControllerState;
  }) {
    super({
      name: controllerName,
      messenger,
      metadata: {},
      state: {},
    });
    this.#disabled = disabled;

    this.#getNftState = getNftState;
    this.#addNft = addNft;
    this.#updateNftFetchingProgressStatus = updateNftFetchingProgressStatus;

    this.messagingSystem.subscribe(
      'PreferencesController:stateChange',
      this.#onPreferencesControllerStateChange.bind(this),
    );
  }

  /**
   * Checks whether network is mainnet or not.
   *
   * @returns Whether current network is mainnet.
   */
  isMainnet(): boolean {
    const { selectedNetworkClientId } = this.messagingSystem.call(
      'NetworkController:getState',
    );
    const {
      configuration: { chainId },
    } = this.messagingSystem.call(
      'NetworkController:getNetworkClientById',
      selectedNetworkClientId,
    );
    return chainId === ChainId.mainnet;
  }

  isMainnetByNetworkClientId(networkClient: NetworkClient): boolean {
    return networkClient.configuration.chainId === ChainId.mainnet;
  }

  /**
   * Handles the state change of the preference controller.
   * @param preferencesState - The new state of the preference controller.
   * @param preferencesState.useNftDetection - Boolean indicating user preference on NFT detection.
   */
  #onPreferencesControllerStateChange({ useNftDetection }: PreferencesState) {
    if (!useNftDetection !== this.#disabled) {
      this.#disabled = !useNftDetection;
    }
  }

  #getOwnerNftApi({
    chainId,
    address,
    next,
  }: {
    chainId: string;
    address: string;
    next?: string;
  }) {
    return `${NFT_API_BASE_URL}/users/${address}/tokens?chainIds=${chainId}&limit=50&includeTopBid=true&continuation=${
      next ?? ''
    }`;
  }

  async #getOwnerNfts(
    address: string,
    chainId: Hex,
    cursor: string | undefined,
  ) {
    // Convert hex chainId to number
    const convertedChainId = convertHexToDecimal(chainId).toString();
    const url = this.#getOwnerNftApi({
      chainId: convertedChainId,
      address,
      next: cursor,
    });
    try {
      const nftApiResponse: ReservoirResponse = await handleFetch(url, {
        headers: {
          Version: NFT_API_VERSION,
        },
      });
      return nftApiResponse;
    } catch (err) {
      this.#updateNftFetchingProgressStatus(false);
      throw err;
    }
  }

  /**
   * Triggers asset ERC721 token auto detection on mainnet. Any newly detected NFTs are
   * added.
   *
   * @param options - Options bag.
   * @param options.networkClientId - The network client ID to detect NFTs on.
   * @param options.userAddress - The address to detect NFTs for.
   */
  async detectNfts(options?: {
    networkClientId?: NetworkClientId;
    userAddress?: string;
  }) {
    const userAddress =
      options?.userAddress ??
<<<<<<< HEAD
      this.messagingSystem.call('PreferencesController:getState')
        .selectedAddress;

    const { selectedNetworkClientId } = this.messagingSystem.call(
      'NetworkController:getState',
    );
    const {
      configuration: { chainId },
    } = this.messagingSystem.call(
      'NetworkController:getNetworkClientById',
      selectedNetworkClientId,
    );
=======
      this.messagingSystem.call('AccountsController:getSelectedAccount')
        .address;
>>>>>>> 4149d474
    /* istanbul ignore if */
    if (!supportedNftDetectionNetworks.includes(chainId) || this.#disabled) {
      return;
    }
    /* istanbul ignore else */
    if (!userAddress) {
      return;
    }

    const { isNftFetchingInProgress } = this.#getNftState();

    if (isNftFetchingInProgress[userAddress]?.[chainId].isFetchingInProgress) {
      return;
    }

    let next;
    let apiNfts: TokensResponse[] = [];
    let resultNftApi: ReservoirResponse;

    do {
      resultNftApi = await this.#getOwnerNfts(userAddress, chainId, next);
      apiNfts = resultNftApi.tokens.filter(
        (elm) =>
          elm.token.isSpam === false &&
          (elm.blockaidResult?.result_type
            ? elm.blockaidResult?.result_type === BlockaidResultType.Benign
            : true),
      );
      const addNftPromises = apiNfts.map(async (nft) => {
        const {
          tokenId: token_id,
          contract,
          kind,
          image: image_url,
          imageSmall: image_thumbnail_url,
          metadata: { imageOriginal: image_original_url } = {},
          name,
          description,
          attributes,
          topBid,
          lastSale,
          rarityRank,
          rarityScore,
          collection,
        } = nft.token;

        let ignored;
        /* istanbul ignore else */
        const { ignoredNfts } = this.#getNftState();
        if (ignoredNfts.length) {
          ignored = ignoredNfts.find((c) => {
            /* istanbul ignore next */
            return (
              c.address === toChecksumHexAddress(contract) &&
              c.tokenId === token_id
            );
          });
        }

        /* istanbul ignore else */
        if (!ignored) {
          /* istanbul ignore next */
          const nftMetadata: NftMetadata = Object.assign(
            {},
            { name },
            description && { description },
            image_url && { image: image_url },
            image_thumbnail_url && { imageThumbnail: image_thumbnail_url },
            image_original_url && { imageOriginal: image_original_url },
            kind && { standard: kind.toUpperCase() },
            lastSale && { lastSale },
            attributes && { attributes },
            topBid && { topBid },
            rarityRank && { rarityRank },
            rarityScore && { rarityScore },
            collection && { collection },
          );

          await this.#addNft(contract, token_id, {
            nftMetadata,
            userAddress,
            source: Source.Detected,
            networkClientId: options?.networkClientId,
          });
        }
      });
      await Promise.all(addNftPromises);
      // update status
      const isStillFetching = Boolean(resultNftApi.continuation);

      this.#updateNftFetchingProgressStatus(isStillFetching);
    } while ((next = resultNftApi.continuation));
  }
}

export default NftDetectionController;<|MERGE_RESOLUTION|>--- conflicted
+++ resolved
@@ -492,9 +492,8 @@
   }) {
     const userAddress =
       options?.userAddress ??
-<<<<<<< HEAD
-      this.messagingSystem.call('PreferencesController:getState')
-        .selectedAddress;
+      this.messagingSystem.call('AccountsController:getSelectedAccount')
+        .address;
 
     const { selectedNetworkClientId } = this.messagingSystem.call(
       'NetworkController:getState',
@@ -505,10 +504,7 @@
       'NetworkController:getNetworkClientById',
       selectedNetworkClientId,
     );
-=======
-      this.messagingSystem.call('AccountsController:getSelectedAccount')
-        .address;
->>>>>>> 4149d474
+
     /* istanbul ignore if */
     if (!supportedNftDetectionNetworks.includes(chainId) || this.#disabled) {
       return;
