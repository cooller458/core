import { EventEmitter } from 'events';
import { AddApprovalRequest } from '@metamask/approval-controller';
import contractsMap from '@metamask/contract-metadata';
import { abiERC721 } from '@metamask/metamask-eth-abis';
import { v1 as random } from 'uuid';
import { Mutex } from 'async-mutex';
import { Contract } from '@ethersproject/contracts';
import { Web3Provider } from '@ethersproject/providers';
import { AbortController as WhatwgAbortController } from 'abort-controller';
import type { Hex } from '@metamask/utils';
import {
  BaseController,
  BaseConfig,
  BaseState,
  RestrictedControllerMessenger,
} from '@metamask/base-controller';
import type { PreferencesState } from '@metamask/preferences-controller';
import type { NetworkState } from '@metamask/network-controller';
import {
  toChecksumHexAddress,
  ERC721_INTERFACE_ID,
  ORIGIN_METAMASK,
  ApprovalType,
  ERC20,
} from '@metamask/controller-utils';
import type { Token } from './TokenRatesController';
<<<<<<< HEAD
import type { AssetsContractController } from './AssetsContractController';
import {
  TokenListMap,
  TokenListState,
  TokenListToken,
} from './TokenListController';
=======
import { TokenListMap, TokenListToken } from './TokenListController';
>>>>>>> 8212cdde
import {
  formatAggregatorNames,
  formatIconUrlWithProxy,
  validateTokenToWatch,
} from './assetsUtil';
import {
  fetchTokenMetadata,
  TOKEN_METADATA_NO_SUPPORT_ERROR,
} from './token-service';
import type { AssetsContractController } from './AssetsContractController';

/**
 * @type TokensConfig
 *
 * Tokens controller configuration
 * @property selectedAddress - Vault selected address
 */
export interface TokensConfig extends BaseConfig {
  selectedAddress: string;
  chainId: Hex;
  provider: any;
}

/**
 * @type SuggestedAssetMeta
 *
 * Suggested asset by EIP747 meta data
 * @property id - Generated UUID associated with this suggested asset
 * @property time - Timestamp associated with this this suggested asset
 * @property type - Type type this suggested asset
 * @property asset - Asset suggested object
 * @property interactingAddress - Account address that requested watch asset
 */
type SuggestedAssetMeta = {
  id: string;
  time: number;
  type: string;
  asset: Token;
  interactingAddress: string;
};

/**
 * @type TokensState
 *
 * Assets controller state
 * @property tokens - List of tokens associated with the active network and address pair
 * @property ignoredTokens - List of ignoredTokens associated with the active network and address pair
 * @property detectedTokens - List of detected tokens associated with the active network and address pair
 * @property allTokens - Object containing tokens by network and account
 * @property allIgnoredTokens - Object containing hidden/ignored tokens by network and account
 * @property allDetectedTokens - Object containing tokens detected with non-zero balances
 */
export interface TokensState extends BaseState {
  tokens: Token[];
  ignoredTokens: string[];
  detectedTokens: Token[];
  allTokens: { [chainId: Hex]: { [key: string]: Token[] } };
  allIgnoredTokens: { [chainId: Hex]: { [key: string]: string[] } };
  allDetectedTokens: { [chainId: Hex]: { [key: string]: Token[] } };
}

/**
 * The name of the {@link TokensController}.
 */
const controllerName = 'TokensController';

/**
 * The external actions available to the {@link TokensController}.
 */
type AllowedActions = AddApprovalRequest;

/**
 * The messenger of the {@link TokensController}.
 */
export type TokensControllerMessenger = RestrictedControllerMessenger<
  typeof controllerName,
  AllowedActions,
  never,
  AllowedActions['type'],
  never
>;

/**
 * Controller that stores assets and exposes convenience methods
 */
export class TokensController extends BaseController<
  TokensConfig,
  TokensState
> {
  private mutex = new Mutex();

  private ethersProvider: any;

  private abortController: WhatwgAbortController;

  private messagingSystem: TokensControllerMessenger;

  private getERC20TokenName: AssetsContractController['getERC20TokenName'];

  /**
   * Fetch metadata for a token.
   *
   * @param tokenAddress - The address of the token.
   * @returns The token metadata.
   */
  private async fetchTokenMetadata(
    tokenAddress: string,
  ): Promise<TokenListToken | undefined> {
    try {
      const token = await fetchTokenMetadata<TokenListToken>(
        this.config.chainId,
        tokenAddress,
        this.abortController.signal,
      );
      return token;
    } catch (error) {
      if (
        error instanceof Error &&
        error.message.includes(TOKEN_METADATA_NO_SUPPORT_ERROR)
      ) {
        return undefined;
      }
      throw error;
    }
  }

  /**
   * EventEmitter instance used to listen to specific EIP747 events
   */
  hub = new EventEmitter();

  /**
   * Name of this controller used during composition
   */
  override name = 'TokensController';

  private getERC20TokenName: AssetsContractController['getERC20TokenName'];

  /**
   * Creates a TokensController instance.
   *
   * @param options - The controller options.
   * @param options.chainId - The chain ID of the current network.
   * @param options.onPreferencesStateChange - Allows subscribing to preference controller state changes.
   * @param options.onNetworkStateChange - Allows subscribing to network controller state changes.
   * @param options.onTokenListStateChange - Allows subscribing to token list controller state changes.
   * @param options.getERC20TokenName - Gets the ERC-20 token name.
   * @param options.config - Initial options used to configure this controller.
   * @param options.state - Initial state to set on this controller.
   * @param options.messenger - The controller messenger.
   * @param options.getERC20TokenName - Allows fetch an ERC-20 token name
   */
  constructor({
    chainId: initialChainId,
    onPreferencesStateChange,
    onNetworkStateChange,
    onTokenListStateChange,
    getERC20TokenName,
    config,
    state,
    messenger,
    getERC20TokenName,
  }: {
    chainId: Hex;
    onPreferencesStateChange: (
      listener: (preferencesState: PreferencesState) => void,
    ) => void;
    onNetworkStateChange: (
      listener: (networkState: NetworkState) => void,
    ) => void;
    onTokenListStateChange: (
      listener: (tokenListState: TokenListState) => void,
    ) => void;
    getERC20TokenName: AssetsContractController['getERC20TokenName'];
    config?: Partial<TokensConfig>;
    state?: Partial<TokensState>;
    messenger: TokensControllerMessenger;
    getERC20TokenName: AssetsContractController['getERC20TokenName'];
  }) {
    super(config, state);

    this.defaultConfig = {
      selectedAddress: '',
      chainId: initialChainId,
      provider: undefined,
      ...config,
    };

    this.defaultState = {
      tokens: [],
      ignoredTokens: [],
      detectedTokens: [],
      allTokens: {},
      allIgnoredTokens: {},
      allDetectedTokens: {},
      ...state,
    };

    this.initialize();
    this.abortController = new WhatwgAbortController();
    this.getERC20TokenName = getERC20TokenName;

    this.messagingSystem = messenger;
    this.getERC20TokenName = getERC20TokenName;
    onPreferencesStateChange(({ selectedAddress }) => {
      const { allTokens, allIgnoredTokens, allDetectedTokens } = this.state;
      const { chainId } = this.config;
      this.configure({ selectedAddress });
      this.update({
        tokens: allTokens[chainId]?.[selectedAddress] || [],
        ignoredTokens: allIgnoredTokens[chainId]?.[selectedAddress] || [],
        detectedTokens: allDetectedTokens[chainId]?.[selectedAddress] || [],
      });
    });

    onNetworkStateChange(({ providerConfig }) => {
      const { allTokens, allIgnoredTokens, allDetectedTokens } = this.state;
      const { selectedAddress } = this.config;
      const { chainId } = providerConfig;
      this.abortController.abort();
      this.abortController = new WhatwgAbortController();
      this.configure({ chainId });
      this.ethersProvider = this._instantiateNewEthersProvider();
      this.update({
        tokens: allTokens[chainId]?.[selectedAddress] || [],
        ignoredTokens: allIgnoredTokens[chainId]?.[selectedAddress] || [],
        detectedTokens: allDetectedTokens[chainId]?.[selectedAddress] || [],
      });
    });

    onTokenListStateChange(({ tokenList }) => {
      const { tokens } = this.state;
      if (tokens.length && !tokens[0].name) {
        this.updateTokensAttribute(tokenList, 'name');
      }
    });
  }

  _instantiateNewEthersProvider(): any {
    return new Web3Provider(this.config?.provider);
  }

  /**
   * Adds a token to the stored token list.
   *
   * @param address - Hex address of the token contract.
   * @param symbol - Symbol of the token.
   * @param decimals - Number of decimals the token uses.
   * @param options - Object containing name and image of the token
   * @param options.name - Name of the token
   * @param options.image - Image of the token
   * @param options.interactingAddress - The address of the account to add a token to.
   * @returns Current token list.
   */
  async addToken(
    address: string,
    symbol: string,
    decimals: number,
    {
      name,
      image,
      interactingAddress,
<<<<<<< HEAD
    }: { name?: string; image?: string; interactingAddress?: string } = {},
=======
    }: { name?: string; image?: string; interactingAddress?: string },
>>>>>>> 8212cdde
  ): Promise<Token[]> {
    const { allTokens, allIgnoredTokens, allDetectedTokens } = this.state;
    const { chainId: currentChainId, selectedAddress } = this.config;
    const accountAddress = interactingAddress || selectedAddress;
    const isInteractingWithWalletAccount = accountAddress === selectedAddress;
    const releaseLock = await this.mutex.acquire();

    try {
      address = toChecksumHexAddress(address);
      const tokens = allTokens[currentChainId]?.[accountAddress] || [];
      const ignoredTokens =
        allIgnoredTokens[currentChainId]?.[accountAddress] || [];
      const detectedTokens =
        allDetectedTokens[currentChainId]?.[accountAddress] || [];
      const newTokens: Token[] = [...tokens];
      const [isERC721, tokenMetadata] = await Promise.all([
        this._detectIsERC721(address),
        this.fetchTokenMetadata(address),
      ]);
      if (currentChainId !== this.config.chainId) {
        throw new Error(
          'TokensController Error: Switched networks while adding token',
        );
      }
      const newEntry: Token = {
        address,
        symbol,
        decimals,
        image:
          image ||
          formatIconUrlWithProxy({
            chainId: this.config.chainId,
            tokenAddress: address,
          }),
        isERC721,
        aggregators: formatAggregatorNames(tokenMetadata?.aggregators || []),
        name,
      };
      const previousEntry = newTokens.find(
        (token) => token.address.toLowerCase() === address.toLowerCase(),
      );
      if (previousEntry) {
        const previousIndex = newTokens.indexOf(previousEntry);
        newTokens[previousIndex] = newEntry;
      } else {
        newTokens.push(newEntry);
      }

      const newIgnoredTokens = ignoredTokens.filter(
        (tokenAddress) => tokenAddress.toLowerCase() !== address.toLowerCase(),
      );
      const newDetectedTokens = detectedTokens.filter(
        (token) => token.address.toLowerCase() !== address.toLowerCase(),
      );

      const { newAllTokens, newAllIgnoredTokens, newAllDetectedTokens } =
        this._getNewAllTokensState({
          newTokens,
          newIgnoredTokens,
          newDetectedTokens,
          interactingAddress: accountAddress,
        });

      let newState: Partial<TokensState> = {
        allTokens: newAllTokens,
        allIgnoredTokens: newAllIgnoredTokens,
        allDetectedTokens: newAllDetectedTokens,
      };

      // Only update active tokens if user is interacting with their active wallet account.
      if (isInteractingWithWalletAccount) {
        newState = {
          ...newState,
          tokens: newTokens,
          ignoredTokens: newIgnoredTokens,
          detectedTokens: newDetectedTokens,
        };
      }

      this.update(newState);
      return newTokens;
    } finally {
      releaseLock();
    }
  }

  /**
   * Add a batch of tokens.
   *
   * @param tokensToImport - Array of tokens to import.
   */
  async addTokens(tokensToImport: Token[]) {
    const releaseLock = await this.mutex.acquire();
    const { tokens, detectedTokens, ignoredTokens } = this.state;
    const importedTokensMap: { [key: string]: true } = {};
    // Used later to dedupe imported tokens
    const newTokensMap = tokens.reduce((output, current) => {
      output[current.address] = current;
      return output;
    }, {} as { [address: string]: Token });
    try {
      tokensToImport.forEach((tokenToAdd) => {
        const { address, symbol, decimals, image, aggregators, name } =
          tokenToAdd;
        const checksumAddress = toChecksumHexAddress(address);
        const formattedToken: Token = {
          address: checksumAddress,
          symbol,
          decimals,
          image,
          aggregators,
          name,
        };
        newTokensMap[address] = formattedToken;
        importedTokensMap[address.toLowerCase()] = true;
        return formattedToken;
      });
      const newTokens = Object.values(newTokensMap);

      const newDetectedTokens = detectedTokens.filter(
        (token) => !importedTokensMap[token.address.toLowerCase()],
      );
      const newIgnoredTokens = ignoredTokens.filter(
        (tokenAddress) => !newTokensMap[tokenAddress.toLowerCase()],
      );

      const { newAllTokens, newAllDetectedTokens, newAllIgnoredTokens } =
        this._getNewAllTokensState({
          newTokens,
          newDetectedTokens,
          newIgnoredTokens,
        });

      this.update({
        tokens: newTokens,
        allTokens: newAllTokens,
        detectedTokens: newDetectedTokens,
        allDetectedTokens: newAllDetectedTokens,
        ignoredTokens: newIgnoredTokens,
        allIgnoredTokens: newAllIgnoredTokens,
      });
    } finally {
      releaseLock();
    }
  }

  /**
   * Ignore a batch of tokens.
   *
   * @param tokenAddressesToIgnore - Array of token addresses to ignore.
   */
  ignoreTokens(tokenAddressesToIgnore: string[]) {
    const { ignoredTokens, detectedTokens, tokens } = this.state;
    const ignoredTokensMap: { [key: string]: true } = {};
    let newIgnoredTokens: string[] = [...ignoredTokens];

    const checksummedTokenAddresses = tokenAddressesToIgnore.map((address) => {
      const checksumAddress = toChecksumHexAddress(address);
      ignoredTokensMap[address.toLowerCase()] = true;
      return checksumAddress;
    });
    newIgnoredTokens = [...ignoredTokens, ...checksummedTokenAddresses];
    const newDetectedTokens = detectedTokens.filter(
      (token) => !ignoredTokensMap[token.address.toLowerCase()],
    );
    const newTokens = tokens.filter(
      (token) => !ignoredTokensMap[token.address.toLowerCase()],
    );

    const { newAllIgnoredTokens, newAllDetectedTokens, newAllTokens } =
      this._getNewAllTokensState({
        newIgnoredTokens,
        newDetectedTokens,
        newTokens,
      });

    this.update({
      ignoredTokens: newIgnoredTokens,
      tokens: newTokens,
      detectedTokens: newDetectedTokens,
      allIgnoredTokens: newAllIgnoredTokens,
      allDetectedTokens: newAllDetectedTokens,
      allTokens: newAllTokens,
    });
  }

  /**
   * Adds a batch of detected tokens to the stored token list.
   *
   * @param incomingDetectedTokens - Array of detected tokens to be added or updated.
   * @param detectionDetails - An object containing the chain ID and address of the currently selected network on which the incomingDetectedTokens were detected.
   * @param detectionDetails.selectedAddress - the account address on which the incomingDetectedTokens were detected.
   * @param detectionDetails.chainId - the chainId on which the incomingDetectedTokens were detected.
   */
  async addDetectedTokens(
    incomingDetectedTokens: Token[],
    detectionDetails?: { selectedAddress: string; chainId: Hex },
  ) {
    const releaseLock = await this.mutex.acquire();
    const { tokens, detectedTokens, ignoredTokens } = this.state;
    const newTokens: Token[] = [...tokens];
    let newDetectedTokens: Token[] = [...detectedTokens];

    try {
      incomingDetectedTokens.forEach((tokenToAdd) => {
        const {
          address,
          symbol,
          decimals,
          image,
          aggregators,
          isERC721,
          name,
        } = tokenToAdd;
        const checksumAddress = toChecksumHexAddress(address);
        const newEntry: Token = {
          address: checksumAddress,
          symbol,
          decimals,
          image,
          isERC721,
          aggregators,
          name,
        };
        const previousImportedEntry = newTokens.find(
          (token) =>
            token.address.toLowerCase() === checksumAddress.toLowerCase(),
        );
        if (previousImportedEntry) {
          // Update existing data of imported token
          const previousImportedIndex = newTokens.indexOf(
            previousImportedEntry,
          );
          newTokens[previousImportedIndex] = newEntry;
        } else {
          const ignoredTokenIndex = ignoredTokens.indexOf(address);
          if (ignoredTokenIndex === -1) {
            // Add detected token
            const previousDetectedEntry = newDetectedTokens.find(
              (token) =>
                token.address.toLowerCase() === checksumAddress.toLowerCase(),
            );
            if (previousDetectedEntry) {
              const previousDetectedIndex = newDetectedTokens.indexOf(
                previousDetectedEntry,
              );
              newDetectedTokens[previousDetectedIndex] = newEntry;
            } else {
              newDetectedTokens.push(newEntry);
            }
          }
        }
      });

      const {
        selectedAddress: interactingAddress,
        chainId: interactingChainId,
      } = detectionDetails || {};

      const { newAllTokens, newAllDetectedTokens } = this._getNewAllTokensState(
        {
          newTokens,
          newDetectedTokens,
          interactingAddress,
          interactingChainId,
        },
      );

      const { chainId, selectedAddress } = this.config;
      // if the newly added detectedTokens were detected on (and therefore added to) a different chainId/selectedAddress than the currently configured combo
      // the newDetectedTokens (which should contain the detectedTokens on the current chainId/address combo) needs to be repointed to the current chainId/address pair
      // if the detectedTokens were detected on the current chainId/address then this won't change anything.
      newDetectedTokens =
        newAllDetectedTokens?.[chainId]?.[selectedAddress] || [];

      this.update({
        tokens: newTokens,
        allTokens: newAllTokens,
        detectedTokens: newDetectedTokens,
        allDetectedTokens: newAllDetectedTokens,
      });
    } finally {
      releaseLock();
    }
  }

  /**
   * Adds isERC721 field to token object. This is called when a user attempts to add tokens that
   * were previously added which do not yet had isERC721 field.
   *
   * @param tokenAddress - The contract address of the token requiring the isERC721 field added.
   * @returns The new token object with the added isERC721 field.
   */
  async updateTokenType(tokenAddress: string) {
    const isERC721 = await this._detectIsERC721(tokenAddress);
    const { tokens } = this.state;
    const tokenIndex = tokens.findIndex((token) => {
      return token.address.toLowerCase() === tokenAddress.toLowerCase();
    });
    tokens[tokenIndex].isERC721 = isERC721;
    this.update({ tokens });
    return tokens[tokenIndex];
  }

  /**
<<<<<<< HEAD
   * This is a function that updates the tokens name for the tokens name if it is not defined.
   *
   * @param tokenList - Represents the fetched token list from service API
   * @param tokenAttribute - Represents the token attribute that we want to update on the token list
   */
  private updateTokensAttribute(
    tokenList: TokenListMap,
    tokenAttribute: keyof Token & keyof TokenListToken,
  ) {
=======
   * This is a function that updates the tokens name for the tokens name if it is not defined
   * @param tokenList - Represents the fetched token list from service API
   */
  async updateTokensName(tokenList: TokenListMap) {
>>>>>>> 8212cdde
    const { tokens } = this.state;

    const newTokens = tokens.map((token) => {
      const newToken = tokenList[token.address.toLowerCase()];
<<<<<<< HEAD

      return !token[tokenAttribute] && newToken?.[tokenAttribute]
        ? { ...token, [tokenAttribute]: newToken[tokenAttribute] }
=======
      return !token.name && newToken?.name
        ? { ...token, name: newToken.name }
>>>>>>> 8212cdde
        : { ...token };
    });

    this.update({ tokens: newTokens });
  }

  /**
   * Detects whether or not a token is ERC-721 compatible.
   *
   * @param tokenAddress - The token contract address.
   * @returns A boolean indicating whether the token address passed in supports the EIP-721
   * interface.
   */
  async _detectIsERC721(tokenAddress: string) {
    const checksumAddress = toChecksumHexAddress(tokenAddress);
    // if this token is already in our contract metadata map we don't need
    // to check against the contract
    if (contractsMap[checksumAddress]?.erc721 === true) {
      return Promise.resolve(true);
    } else if (contractsMap[checksumAddress]?.erc20 === true) {
      return Promise.resolve(false);
    }

    const tokenContract = this._createEthersContract(
      tokenAddress,
      abiERC721,
      this.ethersProvider,
    );
    try {
      return await tokenContract.supportsInterface(ERC721_INTERFACE_ID);
    } catch (error: any) {
      // currently we see a variety of errors across different networks when
      // token contracts are not ERC721 compatible. We need to figure out a better
      // way of differentiating token interface types but for now if we get an error
      // we have to assume the token is not ERC721 compatible.
      return false;
    }
  }

  _createEthersContract(
    tokenAddress: string,
    abi: string,
    ethersProvider: any,
  ): Contract {
    const tokenContract = new Contract(tokenAddress, abi, ethersProvider);
    return tokenContract;
  }

  _generateRandomId(): string {
    return random();
  }

  /**
   * Adds a new suggestedAsset to the list of watched assets.
   * Parameters will be validated according to the asset type being watched.
   *
   * @param asset - The asset to be watched. For now only ERC20 tokens are accepted.
   * @param type - The asset type.
   * @param interactingAddress - The address of the account that is requesting to watch the asset.
   * @returns Object containing a Promise resolving to the suggestedAsset address if accepted.
   */
  async watchAsset(
    asset: Token,
    type: string,
    interactingAddress?: string,
  ): Promise<void> {
    if (type !== ERC20) {
      throw new Error(`Asset of type ${type} not supported`);
    }

    const { selectedAddress } = this.config;

    const suggestedAssetMeta: SuggestedAssetMeta = {
      asset,
      id: this._generateRandomId(),
      time: Date.now(),
      type,
      interactingAddress: interactingAddress || selectedAddress,
    };

    validateTokenToWatch(asset);

    await this._requestApproval(suggestedAssetMeta);

    let name;
    try {
      name = await this.getERC20TokenName(asset.address);
    } catch (error) {
      name = undefined;
    }

    await this.addToken(asset.address, asset.symbol, asset.decimals, {
      name,
      image: asset.image,
      interactingAddress: suggestedAssetMeta.interactingAddress,
    });
  }

  /**
   * Takes a new tokens and ignoredTokens array for the current network/account combination
   * and returns new allTokens and allIgnoredTokens state to update to.
   *
   * @param params - Object that holds token params.
   * @param params.newTokens - The new tokens to set for the current network and selected account.
   * @param params.newIgnoredTokens - The new ignored tokens to set for the current network and selected account.
   * @param params.newDetectedTokens - The new detected tokens to set for the current network and selected account.
   * @param params.interactingAddress - The account address to use to store the tokens.
   * @param params.interactingChainId - The chainId to use to store the tokens.
   * @returns The updated `allTokens` and `allIgnoredTokens` state.
   */
  _getNewAllTokensState(params: {
    newTokens?: Token[];
    newIgnoredTokens?: string[];
    newDetectedTokens?: Token[];
    interactingAddress?: string;
    interactingChainId?: Hex;
  }) {
    const {
      newTokens,
      newIgnoredTokens,
      newDetectedTokens,
      interactingAddress,
      interactingChainId,
    } = params;
    const { allTokens, allIgnoredTokens, allDetectedTokens } = this.state;
    const { chainId, selectedAddress } = this.config;

    const userAddressToAddTokens = interactingAddress ?? selectedAddress;
    const chainIdToAddTokens = interactingChainId ?? chainId;

    let newAllTokens = allTokens;
    if (
      newTokens?.length ||
      (newTokens &&
        allTokens &&
        allTokens[chainIdToAddTokens] &&
        allTokens[chainIdToAddTokens][userAddressToAddTokens])
    ) {
      const networkTokens = allTokens[chainIdToAddTokens];
      const newNetworkTokens = {
        ...networkTokens,
        ...{ [userAddressToAddTokens]: newTokens },
      };
      newAllTokens = {
        ...allTokens,
        ...{ [chainIdToAddTokens]: newNetworkTokens },
      };
    }

    let newAllIgnoredTokens = allIgnoredTokens;
    if (
      newIgnoredTokens?.length ||
      (newIgnoredTokens &&
        allIgnoredTokens &&
        allIgnoredTokens[chainIdToAddTokens] &&
        allIgnoredTokens[chainIdToAddTokens][userAddressToAddTokens])
    ) {
      const networkIgnoredTokens = allIgnoredTokens[chainIdToAddTokens];
      const newIgnoredNetworkTokens = {
        ...networkIgnoredTokens,
        ...{ [userAddressToAddTokens]: newIgnoredTokens },
      };
      newAllIgnoredTokens = {
        ...allIgnoredTokens,
        ...{ [chainIdToAddTokens]: newIgnoredNetworkTokens },
      };
    }

    let newAllDetectedTokens = allDetectedTokens;
    if (
      newDetectedTokens?.length ||
      (newDetectedTokens &&
        allDetectedTokens &&
        allDetectedTokens[chainIdToAddTokens] &&
        allDetectedTokens[chainIdToAddTokens][userAddressToAddTokens])
    ) {
      const networkDetectedTokens = allDetectedTokens[chainIdToAddTokens];
      const newDetectedNetworkTokens = {
        ...networkDetectedTokens,
        ...{ [userAddressToAddTokens]: newDetectedTokens },
      };
      newAllDetectedTokens = {
        ...allDetectedTokens,
        ...{ [chainIdToAddTokens]: newDetectedNetworkTokens },
      };
    }
    return { newAllTokens, newAllIgnoredTokens, newAllDetectedTokens };
  }

  /**
   * Removes all tokens from the ignored list.
   */
  clearIgnoredTokens() {
    this.update({ ignoredTokens: [], allIgnoredTokens: {} });
  }

  async _requestApproval(suggestedAssetMeta: SuggestedAssetMeta) {
    return this.messagingSystem.call(
      'ApprovalController:addRequest',
      {
        id: suggestedAssetMeta.id,
        origin: ORIGIN_METAMASK,
        type: ApprovalType.WatchAsset,
        requestData: {
          id: suggestedAssetMeta.id,
          interactingAddress: suggestedAssetMeta.interactingAddress,
          asset: {
            address: suggestedAssetMeta.asset.address,
            decimals: suggestedAssetMeta.asset.decimals,
            symbol: suggestedAssetMeta.asset.symbol,
            image: suggestedAssetMeta.asset.image || null,
          },
        },
      },
      true,
    );
  }
}

export default TokensController;<|MERGE_RESOLUTION|>--- conflicted
+++ resolved
@@ -24,16 +24,11 @@
   ERC20,
 } from '@metamask/controller-utils';
 import type { Token } from './TokenRatesController';
-<<<<<<< HEAD
-import type { AssetsContractController } from './AssetsContractController';
 import {
   TokenListMap,
+  TokenListToken,
   TokenListState,
-  TokenListToken,
 } from './TokenListController';
-=======
-import { TokenListMap, TokenListToken } from './TokenListController';
->>>>>>> 8212cdde
 import {
   formatAggregatorNames,
   formatIconUrlWithProxy,
@@ -170,8 +165,6 @@
    */
   override name = 'TokensController';
 
-  private getERC20TokenName: AssetsContractController['getERC20TokenName'];
-
   /**
    * Creates a TokensController instance.
    *
@@ -195,7 +188,6 @@
     config,
     state,
     messenger,
-    getERC20TokenName,
   }: {
     chainId: Hex;
     onPreferencesStateChange: (
@@ -211,7 +203,6 @@
     config?: Partial<TokensConfig>;
     state?: Partial<TokensState>;
     messenger: TokensControllerMessenger;
-    getERC20TokenName: AssetsContractController['getERC20TokenName'];
   }) {
     super(config, state);
 
@@ -237,7 +228,7 @@
     this.getERC20TokenName = getERC20TokenName;
 
     this.messagingSystem = messenger;
-    this.getERC20TokenName = getERC20TokenName;
+
     onPreferencesStateChange(({ selectedAddress }) => {
       const { allTokens, allIgnoredTokens, allDetectedTokens } = this.state;
       const { chainId } = this.config;
@@ -296,11 +287,7 @@
       name,
       image,
       interactingAddress,
-<<<<<<< HEAD
     }: { name?: string; image?: string; interactingAddress?: string } = {},
-=======
-    }: { name?: string; image?: string; interactingAddress?: string },
->>>>>>> 8212cdde
   ): Promise<Token[]> {
     const { allTokens, allIgnoredTokens, allDetectedTokens } = this.state;
     const { chainId: currentChainId, selectedAddress } = this.config;
@@ -606,7 +593,6 @@
   }
 
   /**
-<<<<<<< HEAD
    * This is a function that updates the tokens name for the tokens name if it is not defined.
    *
    * @param tokenList - Represents the fetched token list from service API
@@ -616,24 +602,13 @@
     tokenList: TokenListMap,
     tokenAttribute: keyof Token & keyof TokenListToken,
   ) {
-=======
-   * This is a function that updates the tokens name for the tokens name if it is not defined
-   * @param tokenList - Represents the fetched token list from service API
-   */
-  async updateTokensName(tokenList: TokenListMap) {
->>>>>>> 8212cdde
     const { tokens } = this.state;
 
     const newTokens = tokens.map((token) => {
       const newToken = tokenList[token.address.toLowerCase()];
-<<<<<<< HEAD
 
       return !token[tokenAttribute] && newToken?.[tokenAttribute]
         ? { ...token, [tokenAttribute]: newToken[tokenAttribute] }
-=======
-      return !token.name && newToken?.name
-        ? { ...token, name: newToken.name }
->>>>>>> 8212cdde
         : { ...token };
     });
 
