--- conflicted
+++ resolved
@@ -1,14 +1,9 @@
-<<<<<<< HEAD
-import type { CaipChainId } from '@metamask/utils';
 import {
   getEthChainIdDecFromCaipChainId,
   timeoutFetch,
 } from '@metamask/controller-utils';
-=======
-import { convertHexToDecimal, timeoutFetch } from '@metamask/controller-utils';
-import type { Hex } from '@metamask/utils';
+import type { CaipChainId } from '@metamask/utils';
 
->>>>>>> 7d0928b5
 import { isTokenListSupportedForNetwork } from './assetsUtil';
 
 export const TOKEN_END_POINT_API = 'https://token-api.metaswap.codefi.network';
