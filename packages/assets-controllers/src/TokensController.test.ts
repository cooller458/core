--- conflicted
+++ resolved
@@ -59,24 +59,10 @@
 const ERC20StandardMock = jest.mocked(ERC20Standard);
 const ERC1155StandardMock = jest.mocked(ERC1155Standard);
 
-<<<<<<< HEAD
-const SEPOLIA = {
-  chainId: toHex(11155111),
-  type: NetworkType.sepolia,
-  ticker: NetworksTicker.sepolia,
-};
-const GOERLI = {
-  chainId: toHex(5),
-  type: NetworkType.goerli,
-  ticker: NetworksTicker.goerli,
-};
-
 const defaultMockInternalAccount = createMockInternalAccount({
   address: '0x1',
 });
 
-=======
->>>>>>> d3efeb9e
 describe('TokensController', () => {
   beforeEach(() => {
     uuidV1Mock.mockReturnValue('9b1deb4d-3b7d-4bad-9bdd-2b0d7b3dcb6d');
@@ -555,13 +541,9 @@
           const selectedAccount = createMockInternalAccount({
             address: selectedAddress,
           });
-<<<<<<< HEAD
           getAccountHandler.mockReturnValue(selectedAccount);
           triggerSelectedAccountChange(selectedAccount);
-          changeNetwork(SEPOLIA);
-=======
           changeNetwork({ selectedNetworkClientId: InfuraNetworkType.sepolia });
->>>>>>> d3efeb9e
           await controller.addToken({
             address: '0x01',
             symbol: 'bar',
@@ -608,13 +590,9 @@
           const selectedAccount = createMockInternalAccount({
             address: selectedAddress,
           });
-<<<<<<< HEAD
           getAccountHandler.mockReturnValue(selectedAccount);
           triggerSelectedAccountChange(selectedAccount);
-          changeNetwork(SEPOLIA);
-=======
           changeNetwork({ selectedNetworkClientId: InfuraNetworkType.sepolia });
->>>>>>> d3efeb9e
           await controller.addToken({
             address: '0x01',
             symbol: 'bar',
@@ -655,13 +633,9 @@
           const selectedAccount2 = createMockInternalAccount({
             address: selectedAddress2,
           });
-<<<<<<< HEAD
           getAccountHandler.mockReturnValue(selectedAccount1);
           triggerSelectedAccountChange(selectedAccount1);
-          changeNetwork(SEPOLIA);
-=======
           changeNetwork({ selectedNetworkClientId: InfuraNetworkType.sepolia });
->>>>>>> d3efeb9e
           await controller.addToken({
             address: '0x01',
             symbol: 'bar',
@@ -934,21 +908,14 @@
             const dummyTokenAddress =
               '0x514910771AF9Ca656af840dff83E8264EcF986CA';
 
-<<<<<<< HEAD
             const addTokenPromise = controller.addToken({
               address: dummyTokenAddress,
               symbol: 'LINK',
               decimals: 18,
             });
-            changeNetwork(GOERLI);
-=======
-          const addTokenPromise = controller.addToken({
-            address: dummyTokenAddress,
-            symbol: 'LINK',
-            decimals: 18,
-          });
-          changeNetwork({ selectedNetworkClientId: InfuraNetworkType.goerli });
->>>>>>> d3efeb9e
+            changeNetwork({
+              selectedNetworkClientId: InfuraNetworkType.goerli,
+            });
 
             await expect(addTokenPromise).rejects.toThrow(
               'TokensController Error: Switched networks while adding token',
@@ -1042,19 +1009,12 @@
           const CONFIGURED_CHAIN = ChainId.sepolia;
           const CONFIGURED_NETWORK_CLIENT_ID = InfuraNetworkType.sepolia;
           const CONFIGURED_ADDRESS = '0xConfiguredAddress';
-<<<<<<< HEAD
           const configuredAccount = createMockInternalAccount({
             address: CONFIGURED_ADDRESS,
-=======
+          });
           changeNetwork({
             selectedNetworkClientId: CONFIGURED_NETWORK_CLIENT_ID,
           });
-          triggerPreferencesStateChange({
-            ...getDefaultPreferencesState(),
-            selectedAddress: CONFIGURED_ADDRESS,
->>>>>>> d3efeb9e
-          });
-          changeNetwork(CONFIGURED_CHAIN);
           triggerSelectedAccountChange(configuredAccount);
 
           // A different chain + address
@@ -2336,7 +2296,6 @@
     );
   };
 
-<<<<<<< HEAD
   const getAccountHandler = jest.fn();
 
   messenger.registerActionHandler(
@@ -2344,14 +2303,11 @@
     getAccountHandler.mockReturnValue(defaultMockInternalAccount),
   );
 
-  const changeNetwork = (providerConfig: ProviderConfig) => {
-=======
   const changeNetwork = ({
     selectedNetworkClientId,
   }: {
     selectedNetworkClientId: NetworkClientId;
   }) => {
->>>>>>> d3efeb9e
     messenger.publish('NetworkController:networkDidChange', {
       ...defaultNetworkState,
       selectedNetworkClientId,
