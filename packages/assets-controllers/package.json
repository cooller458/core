--- conflicted
+++ resolved
@@ -40,17 +40,10 @@
     "@metamask/controller-utils": "^5.0.2",
     "@metamask/eth-query": "^3.0.1",
     "@metamask/metamask-eth-abis": "3.0.0",
-<<<<<<< HEAD
-    "@metamask/network-controller": "^14.0.0",
-    "@metamask/polling-controller": "^0.1.0",
-    "@metamask/preferences-controller": "^4.4.2",
-    "@metamask/rpc-errors": "^6.0.0",
-=======
     "@metamask/network-controller": "^15.0.0",
     "@metamask/polling-controller": "^0.2.0",
     "@metamask/preferences-controller": "^4.4.3",
     "@metamask/rpc-errors": "^6.1.0",
->>>>>>> 03f42565
     "@metamask/utils": "^8.1.0",
     "@types/uuid": "^8.3.0",
     "async-mutex": "^0.2.6",
