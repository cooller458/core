import type { JSONRPCResponse } from '@json-rpc-specification/meta-schema';
import type { InfuraNetworkType } from '@metamask/controller-utils';
<<<<<<< HEAD
import EthQuery from 'eth-query';
import { CaipChainId } from '@metamask/utils';
=======
import EthQuery from '@metamask/eth-query';
import type { Hex } from '@metamask/utils';
import nock from 'nock';
import type { Scope as NockScope } from 'nock';
import sinon from 'sinon';

>>>>>>> 7d0928b5
import { createNetworkClient } from '../../src/create-network-client';
import { NetworkClientType } from '../../src/types';

/**
 * A dummy value for the `infuraProjectId` option that `createInfuraClient`
 * needs. (Infura should not be hit during tests, but just in case, this should
 * not refer to a real project ID.)
 */
const MOCK_INFURA_PROJECT_ID = 'abc123';

/**
 * A dummy value for the `rpcUrl` option that `createJsonRpcClient` needs. (This
 * should not be hit during tests, but just in case, this should also not refer
 * to a real Infura URL.)
 */
const MOCK_RPC_URL = 'http://foo.com';

/**
 * A default value for the `eth_blockNumber` request that the block tracker
 * makes.
 */
const DEFAULT_LATEST_BLOCK_NUMBER = '0x42';

/**
 * A reference to the original `setTimeout` function so that we can use it even
 * when using fake timers.
 */
const originalSetTimeout = setTimeout;

/**
 * If you're having trouble writing a test and you're wondering why the test
 * keeps failing, you can set `process.env.DEBUG_PROVIDER_TESTS` to `1`. This
 * will turn on some extra logging.
 *
 * @param args - The arguments that `console.log` takes.
 */
function debug(...args: any) {
  /* eslint-disable-next-line n/no-process-env */
  if (process.env.DEBUG_PROVIDER_TESTS === '1') {
    console.log(...args);
  }
}

/**
 * Builds a Nock scope object for mocking provider requests.
 *
 * @param rpcUrl - The URL of the RPC endpoint.
 * @returns The nock scope.
 */
function buildScopeForMockingRequests(rpcUrl: string): NockScope {
  return nock(rpcUrl).filteringRequestBody((body) => {
    debug('Nock Received Request: ', body);
    return body;
  });
}

type Request = { method: string; params?: any[] };
type Response = {
  id?: number | string;
  jsonrpc?: '2.0';
  error?: any;
  result?: any;
  httpStatus?: number;
};
type ResponseBody = { body: JSONRPCResponse };
type BodyOrResponse = ResponseBody | Response;
type CurriedMockRpcCallOptions = {
  request: Request;
  // The response data.
  response?: BodyOrResponse;
  /**
   * An error to throw while making the request.
   * Takes precedence over `response`.
   */
  error?: Error | string;
  /**
   * The amount of time that should pass before the
   * request resolves with the response.
   */
  delay?: number;
  /**
   * The number of times that the request is
   * expected to be made.
   */
  times?: number;
};

type MockRpcCallOptions = {
  // A nock scope (a set of mocked requests scoped to a certain base URL).
  nockScope: nock.Scope;
} & CurriedMockRpcCallOptions;

type MockRpcCallResult = nock.Interceptor | nock.Scope;

/**
 * Mocks a JSON-RPC request sent to the provider with the given response.
 * Provider type is inferred from the base url set on the nockScope.
 *
 * @param args - The arguments.
 * @param args.nockScope - A nock scope (a set of mocked requests scoped to a
 * certain base URL).
 * @param args.request - The request data.
 * @param args.response - Information concerning the response that the request
 * should have. If a `body` property is present, this is taken as the complete
 * response body. If an `httpStatus` property is present, then it is taken as
 * the HTTP status code to respond with. Properties other than these two are
 * used to build a complete response body (including `id` and `jsonrpc`
 * properties).
 * @param args.error - An error to throw while making the request. Takes
 * precedence over `response`.
 * @param args.delay - The amount of time that should pass before the request
 * resolves with the response.
 * @param args.times - The number of times that the request is expected to be
 * made.
 * @returns The nock scope.
 */
function mockRpcCall({
  nockScope,
  request,
  response,
  error,
  delay,
  times,
}: MockRpcCallOptions): MockRpcCallResult {
  // eth-query always passes `params`, so even if we don't supply this property,
  // for consistency with makeRpcCall, assume that the `body` contains it
  const { method, params = [], ...rest } = request;
  let httpStatus = 200;
  let completeResponse: JSONRPCResponse = { id: 2, jsonrpc: '2.0' };
  if (response !== undefined) {
    if ('body' in response) {
      completeResponse = response.body;
    } else {
      if (response.error) {
        completeResponse.error = response.error;
      } else {
        completeResponse.result = response.result;
      }
      if (response.httpStatus) {
        httpStatus = response.httpStatus;
      }
    }
  }
  /* @ts-expect-error The types for Nock do not include `basePath` in the interface for Nock.Scope. */
  const url = nockScope.basePath.includes('infura.io')
    ? `/v3/${MOCK_INFURA_PROJECT_ID}`
    : '/';

  debug('Mocking request:', {
    url,
    method,
    params,
    response,
    error,
    ...rest,
    times,
  });

  let nockRequest = nockScope.post(url, {
    id: /\d*/u,
    jsonrpc: '2.0',
    method,
    params,
    ...rest,
  });

  if (delay !== undefined) {
    nockRequest = nockRequest.delay(delay);
  }

  if (times !== undefined) {
    nockRequest = nockRequest.times(times);
  }

  if (error !== undefined) {
    return nockRequest.replyWithError(error);
  } else if (completeResponse !== undefined) {
    return nockRequest.reply(httpStatus, (_, requestBody: any) => {
      if (response !== undefined && !('body' in response)) {
        if (response.id === undefined) {
          completeResponse.id = requestBody.id;
        } else {
          completeResponse.id = response.id;
        }
      }
      debug('Nock returning Response', completeResponse);
      return completeResponse;
    });
  }
  return nockRequest;
}

type MockBlockTrackerRequestOptions = {
  /**
   * A nock scope (a set of mocked requests scoped to a certain base url).
   */
  nockScope: NockScope;
  /**
   * The block number that the block tracker should report, as a 0x-prefixed hex
   * string.
   */
  blockNumber: string;
};

/**
 * Mocks the next request for the latest block that the block tracker will make.
 *
 * @param args - The arguments.
 * @param args.nockScope - A nock scope (a set of mocked requests scoped to a
 * certain base URL).
 * @param args.blockNumber - The block number that the block tracker should
 * report, as a 0x-prefixed hex string.
 */
function mockNextBlockTrackerRequest({
  nockScope,
  blockNumber = DEFAULT_LATEST_BLOCK_NUMBER,
}: MockBlockTrackerRequestOptions) {
  mockRpcCall({
    nockScope,
    request: { method: 'eth_blockNumber', params: [] },
    response: { result: blockNumber },
  });
}

/**
 * Mocks all requests for the latest block that the block tracker will make.
 *
 * @param args - The arguments.
 * @param args.nockScope - A nock scope (a set of mocked requests scoped to a
 * certain base URL).
 * @param args.blockNumber - The block number that the block tracker should
 * report, as a 0x-prefixed hex string.
 */
async function mockAllBlockTrackerRequests({
  nockScope,
  blockNumber = DEFAULT_LATEST_BLOCK_NUMBER,
}: MockBlockTrackerRequestOptions) {
  const result = await mockRpcCall({
    nockScope,
    request: { method: 'eth_blockNumber', params: [] },
    response: { result: blockNumber },
  });

  if ('persist' in result) {
    result.persist();
  }
}

/**
 * Makes a JSON-RPC call through the given eth-query object.
 *
 * @param ethQuery - The eth-query object.
 * @param request - The request data.
 * @returns A promise that either resolves with the result from the JSON-RPC
 * response if it is successful or rejects with the error from the JSON-RPC
 * response otherwise.
 */
function makeRpcCall(ethQuery: EthQuery, request: Request) {
  return new Promise((resolve, reject) => {
    debug('[makeRpcCall] making request', request);
    ethQuery.sendAsync(request, (error: any, result: any) => {
      debug('[makeRpcCall > ethQuery handler] error', error, 'result', result);
      if (error) {
        reject(error);
      } else {
        resolve(result);
      }
    });
  });
}

export type ProviderType = 'infura' | 'custom';

export type MockOptions = {
  infuraNetwork?: InfuraNetworkType;
  providerType: ProviderType;
  customRpcUrl?: string;
  customCaipChainId?: CaipChainId;
};

export type MockCommunications = {
  mockNextBlockTrackerRequest: (options?: any) => void;
  mockAllBlockTrackerRequests: (options?: any) => void;
  mockRpcCall: (options: CurriedMockRpcCallOptions) => MockRpcCallResult;
  rpcUrl: string;
  infuraNetwork: InfuraNetworkType;
};

/**
 * Sets up request mocks for requests to the provider.
 *
 * @param options - An options bag.
 * @param options.providerType - The type of network client being tested.
 * @param options.infuraNetwork - The name of the Infura network being tested,
 * assuming that `providerType` is "infura" (default: "mainnet").
 * @param options.customRpcUrl - The URL of the custom RPC endpoint, assuming
 * that `providerType` is "custom".
 * @param fn - A function which will be called with an object that allows
 * interaction with the network client.
 * @returns The return value of the given function.
 */
export async function withMockedCommunications(
  {
    providerType,
    infuraNetwork = 'mainnet',
    customRpcUrl = MOCK_RPC_URL,
  }: MockOptions,
  fn: (comms: MockCommunications) => Promise<void>,
) {
  const rpcUrl =
    providerType === 'infura'
      ? `https://${infuraNetwork}.infura.io`
      : customRpcUrl;
  const nockScope = buildScopeForMockingRequests(rpcUrl);
  const curriedMockNextBlockTrackerRequest = (localOptions: any) =>
    mockNextBlockTrackerRequest({ nockScope, ...localOptions });
  const curriedMockAllBlockTrackerRequests = (localOptions: any) =>
    mockAllBlockTrackerRequests({ nockScope, ...localOptions });
  const curriedMockRpcCall = (localOptions: any) =>
    mockRpcCall({ nockScope, ...localOptions });

  const comms = {
    mockNextBlockTrackerRequest: curriedMockNextBlockTrackerRequest,
    mockAllBlockTrackerRequests: curriedMockAllBlockTrackerRequests,
    mockRpcCall: curriedMockRpcCall,
    rpcUrl,
    infuraNetwork,
  };

  try {
    return await fn(comms);
  } finally {
    nock.isDone();
  }
}

type MockNetworkClient = {
  blockTracker: any;
  clock: sinon.SinonFakeTimers;
  makeRpcCall: (request: Request) => Promise<any>;
  makeRpcCallsInSeries: (requests: Request[]) => Promise<any[]>;
};

/**
 * Some middleware contain logic which retries the request if some condition
 * applies. This retrying always happens out of band via `setTimeout`, and
 * because we are stubbing time via Jest's fake timers, we have to manually
 * advance the clock so that the `setTimeout` handlers get fired. We don't know
 * when these timers will get created, however, so we have to keep advancing
 * timers until the request has been made an appropriate number of times.
 * Unfortunately we don't have a good way to know how many times a request has
 * been retried, but the good news is that the middleware won't end, and thus
 * the promise which the RPC call returns won't get fulfilled, until all retries
 * have been made.
 *
 * @param promise - The promise which is returned by the RPC call.
 * @param clock - A Sinon clock object which can be used to advance to the next
 * `setTimeout` handler.
 * @returns The given promise.
 */
export async function waitForPromiseToBeFulfilledAfterRunningAllTimers(
  promise: any,
  clock: any,
) {
  let hasPromiseBeenFulfilled = false;
  let numTimesClockHasBeenAdvanced = 0;

  promise
    .catch((error: any) => {
      // This is used to silence Node.js warnings about the rejection
      // being handled asynchronously. The error is handled later when
      // `promise` is awaited, but we log it here anyway in case it gets
      // swallowed.
      debug(error);
    })
    .finally(() => {
      hasPromiseBeenFulfilled = true;
    });

  // `hasPromiseBeenFulfilled` is modified asynchronously.
  /* eslint-disable-next-line no-unmodified-loop-condition */
  while (!hasPromiseBeenFulfilled && numTimesClockHasBeenAdvanced < 15) {
    clock.runAll();
    await new Promise((resolve) => originalSetTimeout(resolve, 10));
    numTimesClockHasBeenAdvanced += 1;
  }

  return promise;
}

/**
 * Builds a provider from the middleware (for the provider type) along with a
 * block tracker, runs the given function with those two things, and then
 * ensures the block tracker is stopped at the end.
 *
 * @param options - An options bag.
 * @param options.providerType - The type of network client being tested.
 * @param options.infuraNetwork - The name of the Infura network being tested,
 * assuming that `providerType` is "infura" (default: "mainnet").
 * @param options.customRpcUrl - The URL of the custom RPC endpoint, assuming
 * that `providerType` is "custom".
 * @param options.customCaipChainId - The caip chain id belonging to the custom RPC
 * endpoint, assuming that `providerType` is "custom" (default: "eip155:1").
 * @param fn - A function which will be called with an object that allows
 * interaction with the network client.
 * @returns The return value of the given function.
 */
export async function withNetworkClient(
  {
    providerType,
    infuraNetwork = 'mainnet',
    customRpcUrl = MOCK_RPC_URL,
    customCaipChainId = 'eip155:1',
  }: MockOptions,
  fn: (client: MockNetworkClient) => Promise<any>,
) {
  // Faking timers ends up doing two things:
  // 1. Halting the block tracker (which depends on `setTimeout` to periodically
  // request the latest block) set up in `eth-json-rpc-middleware`
  // 2. Halting the retry logic in `@metamask/eth-json-rpc-infura` (which also
  // depends on `setTimeout`)
  const clock = sinon.useFakeTimers();

  // The JSON-RPC client wraps `eth_estimateGas` so that it takes 2 seconds longer
  // than it usually would to complete. Or at least it should — this doesn't
  // appear to be working correctly. Unset `IN_TEST` on `process.env` to prevent
  // this behavior.
  /* eslint-disable-next-line n/no-process-env */
  const inTest = process.env.IN_TEST;
  /* eslint-disable-next-line n/no-process-env */
  delete process.env.IN_TEST;
  const clientUnderTest =
    providerType === 'infura'
      ? createNetworkClient({
          network: infuraNetwork,
          infuraProjectId: MOCK_INFURA_PROJECT_ID,
          type: NetworkClientType.Infura,
        })
      : createNetworkClient({
          caipChainId: customCaipChainId,
          rpcUrl: customRpcUrl,
          type: NetworkClientType.Custom,
        });
  /* eslint-disable-next-line n/no-process-env */
  process.env.IN_TEST = inTest;

  const { provider, blockTracker } = clientUnderTest;

  const ethQuery = new EthQuery(provider);
  const curriedMakeRpcCall = (request: Request) =>
    makeRpcCall(ethQuery, request);
  const makeRpcCallsInSeries = async (requests: Request[]) => {
    const responses = [];
    for (const request of requests) {
      responses.push(await curriedMakeRpcCall(request));
    }
    return responses;
  };

  const client = {
    blockTracker,
    clock,
    makeRpcCall: curriedMakeRpcCall,
    makeRpcCallsInSeries,
  };

  try {
    return await fn(client);
  } finally {
    await blockTracker.destroy();

    clock.restore();
  }
}

type BuildMockParamsOptions = {
  // The block parameter value to set.
  blockParam: any;
  // The index of the block parameter.
  blockParamIndex: number;
};

/**
 * Build mock parameters for a JSON-RPC call.
 *
 * The string 'some value' is used as the default value for each entry. The
 * block parameter index determines the number of parameters to generate.
 *
 * The block parameter can be set to a custom value. If no value is given, it
 * is set as undefined.
 *
 * @param args - Arguments.
 * @param args.blockParamIndex - The index of the block parameter.
 * @param args.blockParam - The block parameter value to set.
 * @returns The mock params.
 */
export function buildMockParams({
  blockParam,
  blockParamIndex,
}: BuildMockParamsOptions) {
  const params = new Array(blockParamIndex).fill('some value');
  params[blockParamIndex] = blockParam;

  return params;
}

/**
 * Returns a partial JSON-RPC request object, with the "block" param replaced
 * with the given value.
 *
 * @param request - The request object.
 * @param request.method - The request method.
 * @param request.params - The request params.
 * @param blockParamIndex - The index within the `params` array of the block
 * param.
 * @param blockParam - The desired block param value.
 * @returns The updated request object.
 */
export function buildRequestWithReplacedBlockParam(
  { method, params = [] }: Request,
  blockParamIndex: number,
  blockParam: any,
) {
  const updatedParams = params.slice();
  updatedParams[blockParamIndex] = blockParam;
  return { method, params: updatedParams };
}<|MERGE_RESOLUTION|>--- conflicted
+++ resolved
@@ -1,16 +1,11 @@
 import type { JSONRPCResponse } from '@json-rpc-specification/meta-schema';
 import type { InfuraNetworkType } from '@metamask/controller-utils';
-<<<<<<< HEAD
-import EthQuery from 'eth-query';
-import { CaipChainId } from '@metamask/utils';
-=======
 import EthQuery from '@metamask/eth-query';
-import type { Hex } from '@metamask/utils';
+import type { CaipChainId } from '@metamask/utils';
 import nock from 'nock';
 import type { Scope as NockScope } from 'nock';
 import sinon from 'sinon';
 
->>>>>>> 7d0928b5
 import { createNetworkClient } from '../../src/create-network-client';
 import { NetworkClientType } from '../../src/types';
 
