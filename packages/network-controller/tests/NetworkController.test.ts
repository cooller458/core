--- conflicted
+++ resolved
@@ -1283,12 +1283,7 @@
                   infuraProjectId: 'some-infura-project-id',
                   chainId:
                     BUILT_IN_NETWORKS[NetworkType['linea-goerli']].chainId,
-<<<<<<< HEAD
-                  ticker:
-                    BUILT_IN_NETWORKS[NetworkType['linea-goerli']].ticker,
-=======
                   ticker: BUILT_IN_NETWORKS[NetworkType['linea-goerli']].ticker,
->>>>>>> 71d26ee2
                   network: InfuraNetworkType['linea-goerli'],
                 },
               ],
@@ -1407,12 +1402,7 @@
                   infuraProjectId: 'some-infura-project-id',
                   chainId:
                     BUILT_IN_NETWORKS[NetworkType['linea-goerli']].chainId,
-<<<<<<< HEAD
-                  ticker:
-                    BUILT_IN_NETWORKS[NetworkType['linea-goerli']].ticker,
-=======
                   ticker: BUILT_IN_NETWORKS[NetworkType['linea-goerli']].ticker,
->>>>>>> 71d26ee2
                   network: InfuraNetworkType['linea-goerli'],
                 },
               ],
@@ -1512,12 +1502,7 @@
                     BUILT_IN_NETWORKS[InfuraNetworkType['linea-goerli']]
                       .chainId,
                   ticker:
-<<<<<<< HEAD
-                    BUILT_IN_NETWORKS[InfuraNetworkType['linea-goerli']]
-                      .ticker,
-=======
                     BUILT_IN_NETWORKS[InfuraNetworkType['linea-goerli']].ticker,
->>>>>>> 71d26ee2
                   network: InfuraNetworkType['linea-goerli'],
                 },
               ],
@@ -1995,12 +1980,7 @@
                     infuraProjectId: 'some-infura-project-id',
                     chainId:
                       BUILT_IN_NETWORKS[InfuraNetworkType.goerli].chainId,
-<<<<<<< HEAD
-                    ticker:
-                      BUILT_IN_NETWORKS[InfuraNetworkType.goerli].ticker,
-=======
                     ticker: BUILT_IN_NETWORKS[InfuraNetworkType.goerli].ticker,
->>>>>>> 71d26ee2
                     network: InfuraNetworkType.goerli,
                   },
                 ],
@@ -2038,12 +2018,7 @@
                     type: NetworkClientType.Infura,
                     chainId:
                       BUILT_IN_NETWORKS[InfuraNetworkType.mainnet].chainId,
-<<<<<<< HEAD
-                    ticker:
-                      BUILT_IN_NETWORKS[InfuraNetworkType.mainnet].ticker,
-=======
                     ticker: BUILT_IN_NETWORKS[InfuraNetworkType.mainnet].ticker,
->>>>>>> 71d26ee2
                     infuraProjectId: 'some-infura-project-id',
                     network: InfuraNetworkType.mainnet,
                   },
@@ -2055,12 +2030,7 @@
                     infuraProjectId: 'some-infura-project-id',
                     chainId:
                       BUILT_IN_NETWORKS[InfuraNetworkType.sepolia].chainId,
-<<<<<<< HEAD
-                    ticker:
-                      BUILT_IN_NETWORKS[InfuraNetworkType.sepolia].ticker,
-=======
                     ticker: BUILT_IN_NETWORKS[InfuraNetworkType.sepolia].ticker,
->>>>>>> 71d26ee2
                     network: InfuraNetworkType.sepolia,
                   },
                 ],
@@ -6203,11 +6173,7 @@
                 // eslint-disable-next-line @typescript-eslint/no-non-null-assertion
                 rpcUrl: controller.state.providerConfig.rpcUrl!,
                 type: NetworkClientType.Custom,
-<<<<<<< HEAD
-                ticker:  controller.state.providerConfig.ticker
-=======
                 ticker: controller.state.providerConfig.ticker,
->>>>>>> 71d26ee2
               }
             : {
                 network: controller.state.providerConfig.type,
