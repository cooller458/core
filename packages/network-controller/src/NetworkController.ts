--- conflicted
+++ resolved
@@ -13,12 +13,8 @@
 import EthQuery from '@metamask/eth-query';
 import { createEventEmitterProxy } from '@metamask/swappable-obj-proxy';
 import type { SwappableProxy } from '@metamask/swappable-obj-proxy';
-import type { Hex } from '@metamask/utils';
+import type { CaipChainId } from '@metamask/utils';
 import {
-<<<<<<< HEAD
-  CaipChainId,
-=======
->>>>>>> 7d0928b5
   assertIsStrictHexString,
   hasProperty,
   isPlainObject,
@@ -61,13 +57,8 @@
 export type ProviderConfig = {
   rpcUrl?: string;
   type: NetworkType;
-<<<<<<< HEAD
   caipChainId: CaipChainId;
-  ticker?: string;
-=======
-  chainId: Hex;
   ticker: string;
->>>>>>> 7d0928b5
   nickname?: string;
   rpcPrefs?: { blockExplorerUrl?: string };
   id?: NetworkConfigurationId;
@@ -488,12 +479,8 @@
   networkId: null,
   providerConfig: {
     type: NetworkType.mainnet,
-<<<<<<< HEAD
     caipChainId: BuiltInCaipChainId.mainnet,
-=======
-    chainId: ChainId.mainnet,
     ticker: NetworksTicker.mainnet,
->>>>>>> 7d0928b5
   },
   networksMetadata: {},
   networkConfigurations: {},
