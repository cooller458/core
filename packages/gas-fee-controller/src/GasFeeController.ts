--- conflicted
+++ resolved
@@ -1,29 +1,17 @@
-<<<<<<< HEAD
-import type { Patch } from 'immer';
-import EthQuery from 'eth-query';
-import { v1 as random } from 'uuid';
-import type { CaipChainId } from '@metamask/utils';
-import {
-  BaseControllerV2,
-  RestrictedControllerMessenger,
-} from '@metamask/base-controller';
+import type { RestrictedControllerMessenger } from '@metamask/base-controller';
+import { BaseControllerV2 } from '@metamask/base-controller';
 import {
   getEthChainIdDecFromCaipChainId,
   safelyExecute,
 } from '@metamask/controller-utils';
-=======
-import type { RestrictedControllerMessenger } from '@metamask/base-controller';
-import { BaseControllerV2 } from '@metamask/base-controller';
-import { convertHexToDecimal, safelyExecute } from '@metamask/controller-utils';
 import EthQuery from '@metamask/eth-query';
->>>>>>> 7d0928b5
 import type {
   NetworkControllerGetStateAction,
   NetworkControllerStateChangeEvent,
   NetworkState,
   ProviderProxy,
 } from '@metamask/network-controller';
-import type { Hex } from '@metamask/utils';
+import type { CaipChainId } from '@metamask/utils';
 import type { Patch } from 'immer';
 import { v1 as random } from 'uuid';
 
