{
  "name": "@metamask/message-manager",
  "version": "7.0.2",
  "description": "Stores and manages interactions with signing requests",
  "keywords": [
    "MetaMask",
    "Ethereum"
  ],
  "homepage": "https://github.com/MetaMask/core/tree/main/packages/message-manager#readme",
  "bugs": {
    "url": "https://github.com/MetaMask/core/issues"
  },
  "repository": {
    "type": "git",
    "url": "https://github.com/MetaMask/core.git"
  },
  "license": "MIT",
  "main": "./dist/index.js",
  "types": "./dist/index.d.ts",
  "files": [
    "dist/"
  ],
  "scripts": {
    "build:docs": "typedoc",
    "changelog:validate": "../../scripts/validate-changelog.sh @metamask/message-manager",
    "prepare-manifest:preview": "../../scripts/prepare-preview-manifest.sh",
    "publish:preview": "yarn npm publish --tag preview",
    "test": "jest",
    "test:watch": "jest --watch"
  },
  "dependencies": {
    "@metamask/base-controller": "workspace:^",
    "@metamask/controller-utils": "workspace:^",
<<<<<<< HEAD
=======
    "@metamask/eth-sig-util": "^6.0.0",
>>>>>>> 871554d6
    "@metamask/utils": "^5.0.2",
    "@types/uuid": "^8.3.0",
    "ethereumjs-util": "^7.0.10",
    "jsonschema": "^1.2.4",
    "uuid": "^8.3.2"
  },
  "devDependencies": {
    "@metamask/auto-changelog": "^3.1.0",
    "@types/jest": "^27.4.1",
    "deepmerge": "^4.2.2",
    "jest": "^27.5.1",
    "ts-jest": "^27.1.4",
    "typedoc": "^0.22.15",
    "typedoc-plugin-missing-exports": "^0.22.6",
    "typescript": "~4.6.3"
  },
  "engines": {
    "node": ">=16.0.0"
  },
  "publishConfig": {
    "access": "public",
    "registry": "https://registry.npmjs.org/"
  }
}<|MERGE_RESOLUTION|>--- conflicted
+++ resolved
@@ -31,10 +31,7 @@
   "dependencies": {
     "@metamask/base-controller": "workspace:^",
     "@metamask/controller-utils": "workspace:^",
-<<<<<<< HEAD
-=======
     "@metamask/eth-sig-util": "^6.0.0",
->>>>>>> 871554d6
     "@metamask/utils": "^5.0.2",
     "@types/uuid": "^8.3.0",
     "ethereumjs-util": "^7.0.10",
