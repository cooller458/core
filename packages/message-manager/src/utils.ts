--- conflicted
+++ resolved
@@ -1,22 +1,12 @@
-import { isValidHexAddress } from '@metamask/controller-utils';
+import {
+  getEthChainIdIntFromCaipChainId,
+  isValidHexAddress,
+} from '@metamask/controller-utils';
 import {
   TYPED_MESSAGE_SCHEMA,
   typedSignatureHash,
 } from '@metamask/eth-sig-util';
-<<<<<<< HEAD
-import { validate } from 'jsonschema';
-import {
-  getEthChainIdIntFromCaipChainId,
-  isValidHexAddress,
-} from '@metamask/controller-utils';
-import { CaipChainId } from '@metamask/utils';
-import { MessageParams } from './MessageManager';
-import { PersonalMessageParams } from './PersonalMessageManager';
-import { TypedMessageParams } from './TypedMessageManager';
-import { EncryptionPublicKeyParams } from './EncryptionPublicKeyManager';
-import { DecryptMessageParams } from './DecryptMessageManager';
-=======
-import type { Hex } from '@metamask/utils';
+import type { CaipChainId } from '@metamask/utils';
 import { addHexPrefix, bufferToHex, stripHexPrefix } from 'ethereumjs-util';
 import { validate } from 'jsonschema';
 
@@ -25,7 +15,6 @@
 import type { MessageParams } from './MessageManager';
 import type { PersonalMessageParams } from './PersonalMessageManager';
 import type { TypedMessageParams } from './TypedMessageManager';
->>>>>>> 7d0928b5
 
 const hexRe = /^[0-9A-Fa-f]+$/gu;
 /**
