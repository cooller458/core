--- conflicted
+++ resolved
@@ -812,14 +812,11 @@
     });
 
     describe('when transactions are added concurrently with different networkClientIds but on the same chainId', () => {
-<<<<<<< HEAD
-      it('should add each transaction with consecutive nonces', async () => {
+      // eslint-disable-next-line jest/no-disabled-tests
+      it.skip('should add each transaction with consecutive nonces', async () => {
         const goerliNetworkClientConfiguration =
           buildInfuraNetworkClientConfiguration(InfuraNetworkType.goerli);
-=======
-      // eslint-disable-next-line jest/no-disabled-tests
-      it.skip('should add each transaction with consecutive nonces', async () => {
->>>>>>> a3a060c9
+
         mockNetwork({
           networkClientConfiguration: goerliNetworkClientConfiguration,
           mocks: [
