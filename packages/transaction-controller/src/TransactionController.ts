--- conflicted
+++ resolved
@@ -842,106 +842,6 @@
     );
   }
 
-<<<<<<< HEAD
-  /**
-   * Method to verify the state of a transaction using the Blockchain as a source of truth.
-   *
-   * @param meta - The local transaction to verify on the blockchain.
-   * @returns A tuple containing the updated transaction, and whether or not an update was required.
-   */
-  private async blockchainTransactionStateReconciler(
-    meta: TransactionMeta,
-  ): Promise<[TransactionMeta, boolean]> {
-    const { status, hash } = meta;
-    switch (status) {
-      case TransactionStatus.confirmed:
-        const txReceipt = await query(this.ethQuery, 'getTransactionReceipt', [
-          hash,
-        ]);
-
-        if (!txReceipt) {
-          return [meta, false];
-        }
-
-        meta.verifiedOnBlockchain = true;
-        meta.transaction.gasUsed = txReceipt.gasUsed;
-
-        // According to the Web3 docs:
-        // TRUE if the transaction was successful, FALSE if the EVM reverted the transaction.
-        if (Number(txReceipt.status) === 0) {
-          const error: Error = new Error(
-            'Transaction failed. The transaction was reversed',
-          );
-          this.failTransaction(meta, error);
-          return [meta, false];
-        }
-
-        return [meta, true];
-      case TransactionStatus.submitted:
-        const txObj = await query(this.ethQuery, 'getTransactionByHash', [
-          hash,
-        ]);
-
-        if (!txObj) {
-          const receiptShowsFailedStatus =
-            await this.checkTxReceiptStatusIsFailed(hash);
-
-          // Case the txObj is evaluated as false, a second check will
-          // determine if the tx failed or it is pending or confirmed
-          if (receiptShowsFailedStatus) {
-            const error: Error = new Error(
-              'Transaction failed. The transaction was dropped or replaced by a new one',
-            );
-            this.failTransaction(meta, error);
-          }
-        }
-
-        /* istanbul ignore next */
-        if (txObj?.blockNumber) {
-          // transactions can be added to a block and still fail, so we need to check the transaction status before emitting the confirmed event
-          const txStatusFailed = await this.checkTxReceiptStatusIsFailed(hash);
-          if (txStatusFailed) {
-            const error = new Error(
-              'Transaction failed. The transaction was reversed',
-            );
-            this.failTransaction(meta, error);
-          } else {
-            meta.status = TransactionStatus.confirmed;
-            this.hub.emit(`${meta.id}:confirmed`, meta);
-            return [meta, true];
-          }
-        }
-
-        return [meta, false];
-      default:
-        return [meta, false];
-    }
-  }
-
-  /**
-   * Method to check if a tx has failed according to their receipt
-   * According to the Web3 docs:
-   * TRUE if the transaction was successful, FALSE if the EVM reverted the transaction.
-   * The receipt is not available for pending transactions and returns null.
-   *
-   * @param txHash - The transaction hash.
-   * @returns Whether the transaction has failed.
-   */
-  private async checkTxReceiptStatusIsFailed(
-    txHash: string | undefined,
-  ): Promise<boolean> {
-    const txReceipt = await query(this.ethQuery, 'getTransactionReceipt', [
-      txHash,
-    ]);
-    if (!txReceipt) {
-      // Transaction is pending
-      return false;
-    }
-    return Number(txReceipt.status) === 0;
-  }
-
-=======
->>>>>>> ad44b00b
   private async processApproval(
     transactionMeta: TransactionMeta,
   ): Promise<string> {
