import { Hardfork, Common, type ChainConfig } from '@ethereumjs/common';
import type { TypedTransaction } from '@ethereumjs/tx';
import { TransactionFactory } from '@ethereumjs/tx';
import { bufferToHex } from '@ethereumjs/util';
import type {
  AcceptResultCallbacks,
  AddApprovalRequest,
  AddResult,
} from '@metamask/approval-controller';
import type {
  ControllerGetStateAction,
  ControllerStateChangeEvent,
  RestrictedControllerMessenger,
} from '@metamask/base-controller';
import { BaseController } from '@metamask/base-controller';
import {
  query,
  ApprovalType,
  ORIGIN_METAMASK,
  convertHexToDecimal,
  NetworkType,
} from '@metamask/controller-utils';
import EthQuery from '@metamask/eth-query';
import type {
  FetchGasFeeEstimateOptions,
  GasFeeState,
} from '@metamask/gas-fee-controller';
import type {
  BlockTracker,
  NetworkClientId,
  NetworkController,
  NetworkControllerStateChangeEvent,
  NetworkState,
  Provider,
  NetworkControllerFindNetworkClientIdByChainIdAction,
  NetworkControllerGetNetworkClientByIdAction,
} from '@metamask/network-controller';
import { NetworkClientType } from '@metamask/network-controller';
import { NonceTracker } from '@metamask/nonce-tracker';
import type {
  NonceLock,
  Transaction as NonceTrackerTransaction,
} from '@metamask/nonce-tracker';
import { errorCodes, rpcErrors, providerErrors } from '@metamask/rpc-errors';
import type { Hex } from '@metamask/utils';
import { add0x } from '@metamask/utils';
import { Mutex } from 'async-mutex';
import { MethodRegistry } from 'eth-method-registry';
import { EventEmitter } from 'events';
import { cloneDeep, mapValues, merge, pickBy, sortBy, isEqual } from 'lodash';
import { v1 as random } from 'uuid';

import { DefaultGasFeeFlow } from './gas-flows/DefaultGasFeeFlow';
import { LineaGasFeeFlow } from './gas-flows/LineaGasFeeFlow';
import { OptimismLayer1GasFeeFlow } from './gas-flows/OptimismLayer1GasFeeFlow';
import { ScrollLayer1GasFeeFlow } from './gas-flows/ScrollLayer1GasFeeFlow';
import { TestGasFeeFlow } from './gas-flows/TestGasFeeFlow';
import { EtherscanRemoteTransactionSource } from './helpers/EtherscanRemoteTransactionSource';
import { GasFeePoller } from './helpers/GasFeePoller';
import type { IncomingTransactionOptions } from './helpers/IncomingTransactionHelper';
import { IncomingTransactionHelper } from './helpers/IncomingTransactionHelper';
import { MultichainTrackingHelper } from './helpers/MultichainTrackingHelper';
import { PendingTransactionTracker } from './helpers/PendingTransactionTracker';
import { projectLogger as log } from './logger';
import type {
  DappSuggestedGasFees,
  Layer1GasFeeFlow,
  SavedGasFees,
  SecurityProviderRequest,
  SendFlowHistoryEntry,
  TransactionParams,
  TransactionMeta,
  TransactionReceipt,
  WalletDevice,
  SecurityAlertResponse,
  GasFeeFlow,
  SimulationData,
  GasFeeEstimates,
  GasFeeFlowResponse,
} from './types';
import {
  TransactionEnvelopeType,
  TransactionType,
  TransactionStatus,
  SimulationErrorCode,
} from './types';
import { validateConfirmedExternalTransaction } from './utils/external-transactions';
import { addGasBuffer, estimateGas, updateGas } from './utils/gas';
import { updateGasFees } from './utils/gas-fees';
import { getGasFeeFlow } from './utils/gas-flow';
import {
  addInitialHistorySnapshot,
  updateTransactionHistory,
} from './utils/history';
import {
  getTransactionLayer1GasFee,
  updateTransactionLayer1GasFee,
} from './utils/layer1-gas-fee-flow';
import {
  getAndFormatTransactionsForNonceTracker,
  getNextNonce,
} from './utils/nonce';
import { getSimulationData } from './utils/simulation';
import {
  updatePostTransactionBalance,
  updateSwapsTransaction,
} from './utils/swaps';
import { determineTransactionType } from './utils/transaction-type';
import {
  getIncreasedPriceFromExisting,
  normalizeTransactionParams,
  isEIP1559Transaction,
  isFeeMarketEIP1559Values,
  isGasPriceValue,
  validateGasValues,
  validateIfTransactionUnapproved,
  validateMinimumIncrease,
  normalizeTxError,
  normalizeGasFeeValues,
} from './utils/utils';
import {
  validateTransactionOrigin,
  validateTxParams,
} from './utils/validation';

/**
 * Metadata for the TransactionController state, describing how to "anonymize"
 * the state and which parts should be persisted.
 */
const metadata = {
  transactions: {
    persist: true,
    anonymous: false,
  },
  methodData: {
    persist: true,
    anonymous: false,
  },
  lastFetchedBlockNumbers: {
    persist: true,
    anonymous: false,
  },
};

export const HARDFORK = Hardfork.London;

/**
 * Object with new transaction's meta and a promise resolving to the
 * transaction hash if successful.
 *
 * @property result - Promise resolving to a new transaction hash
 * @property transactionMeta - Meta information about this new transaction
 */
// This interface was created before this ESLint rule was added.
// Convert to a `type` in a future major version.
// eslint-disable-next-line @typescript-eslint/consistent-type-definitions
export interface Result {
  result: Promise<string>;
  transactionMeta: TransactionMeta;
}

// This interface was created before this ESLint rule was added.
// Convert to a `type` in a future major version.
// eslint-disable-next-line @typescript-eslint/consistent-type-definitions
export interface GasPriceValue {
  gasPrice: string;
}

// This interface was created before this ESLint rule was added.
// Convert to a `type` in a future major version.
// eslint-disable-next-line @typescript-eslint/consistent-type-definitions
export interface FeeMarketEIP1559Values {
  maxFeePerGas: string;
  maxPriorityFeePerGas: string;
}

/**
 * Method data registry object
 *
 * @property registryMethod - Registry method raw string
 * @property parsedRegistryMethod - Registry method object, containing name and method arguments
 */
export type MethodData = {
  registryMethod: string;
  parsedRegistryMethod:
    | {
        name: string;
        args: { type: string }[];
      }
    | {
        // We're using `any` instead of `undefined` for compatibility with `Json`
        // TODO: Correct this type
        // eslint-disable-next-line @typescript-eslint/no-explicit-any
        name?: any;
        // We're using `any` instead of `undefined` for compatibility with `Json`
        // TODO: Correct this type
        // eslint-disable-next-line @typescript-eslint/no-explicit-any
        args?: any;
      };
};

/**
 * Transaction controller state
 *
 * @property transactions - A list of TransactionMeta objects
 * @property methodData - Object containing all known method data information
 * @property lastFetchedBlockNumbers - Last fetched block numbers.
 */
export type TransactionControllerState = {
  transactions: TransactionMeta[];
  methodData: Record<string, MethodData>;
  lastFetchedBlockNumbers: { [key: string]: number };
};

/**
 * Multiplier used to determine a transaction's increased gas fee during cancellation
 */
export const CANCEL_RATE = 1.1;

/**
 * Multiplier used to determine a transaction's increased gas fee during speed up
 */
export const SPEED_UP_RATE = 1.1;

/**
 * Represents the `TransactionController:getState` action.
 */
export type TransactionControllerGetStateAction = ControllerGetStateAction<
  typeof controllerName,
  TransactionControllerState
>;

/**
 * The internal actions available to the TransactionController.
 */
export type TransactionControllerActions = TransactionControllerGetStateAction;

/**
 * Configuration options for the PendingTransactionTracker
 *
 * @property isResubmitEnabled - Whether transaction publishing is automatically retried.
 */
export type PendingTransactionOptions = {
  isResubmitEnabled?: () => boolean;
};

/**
 * TransactionController constructor options.
 *
 * @property blockTracker - The block tracker used to poll for new blocks data.
 * @property disableHistory - Whether to disable storing history in transaction metadata.
 * @property disableSendFlowHistory - Explicitly disable transaction metadata history.
 * @property disableSwaps - Whether to disable additional processing on swaps transactions.
 * @property getCurrentAccountEIP1559Compatibility - Whether or not the account supports EIP-1559.
 * @property getCurrentNetworkEIP1559Compatibility - Whether or not the network supports EIP-1559.
 * @property getExternalPendingTransactions - Callback to retrieve pending transactions from external sources.
 * @property getGasFeeEstimates - Callback to retrieve gas fee estimates.
 * @property getNetworkClientRegistry - Gets the network client registry.
 * @property getNetworkState - Gets the state of the network controller.
 * @property getPermittedAccounts - Get accounts that a given origin has permissions for.
 * @property getSavedGasFees - Gets the saved gas fee config.
 * @property getSelectedAddress - Gets the address of the currently selected account.
 * @property incomingTransactions - Configuration options for incoming transaction support.
 * @property isMultichainEnabled - Enable multichain support.
 * @property isSimulationEnabled - Whether new transactions will be automatically simulated.
 * @property messenger - The controller messenger.
 * @property onNetworkStateChange - Allows subscribing to network controller state changes.
 * @property pendingTransactions - Configuration options for pending transaction support.
 * @property provider - The provider used to create the underlying EthQuery instance.
 * @property securityProviderRequest - A function for verifying a transaction, whether it is malicious or not.
 * @property sign - Function used to sign transactions.
 * @property state - Initial state to set on this controller.
 * @property transactionHistoryLimit - Transaction history limit.
 * @property hooks - The controller hooks.
 * @property hooks.afterSign - Additional logic to execute after signing a transaction. Return false to not change the status to signed.
 * @property hooks.beforeApproveOnInit - Additional logic to execute before starting an approval flow for a transaction during initialization. Return false to skip the transaction.
 * @property hooks.beforeCheckPendingTransaction - Additional logic to execute before checking pending transactions. Return false to prevent the broadcast of the transaction.
 * @property hooks.beforePublish - Additional logic to execute before publishing a transaction. Return false to prevent the broadcast of the transaction.
 * @property hooks.getAdditionalSignArguments - Returns additional arguments required to sign a transaction.
 * @property hooks.publish - Alternate logic to publish a transaction.
 */
export type TransactionControllerOptions = {
  disableHistory: boolean;
  disableSendFlowHistory: boolean;
  disableSwaps: boolean;
  getCurrentAccountEIP1559Compatibility?: () => Promise<boolean>;
  getCurrentNetworkEIP1559Compatibility: () => Promise<boolean>;
  getExternalPendingTransactions?: (
    address: string,
    chainId?: string,
  ) => NonceTrackerTransaction[];
<<<<<<< HEAD
  getGasFeeEstimates?: () => Promise<GasFeeState>;
  getGlobalProviderAndBlockTracker: () =>
    | { provider: Provider; blockTracker: BlockTracker }
    | undefined;
=======
  getGasFeeEstimates?: (
    options: FetchGasFeeEstimateOptions,
  ) => Promise<GasFeeState>;
>>>>>>> 63a10686
  getNetworkClientRegistry: NetworkController['getNetworkClientRegistry'];
  getNetworkState: () => NetworkState;
  getPermittedAccounts: (origin?: string) => Promise<string[]>;
  getSavedGasFees?: (chainId: Hex) => SavedGasFees | undefined;
  getSelectedAddress: () => string;
  incomingTransactions?: IncomingTransactionOptions;
  isMultichainEnabled: boolean;
  isSimulationEnabled?: () => boolean;
  messenger: TransactionControllerMessenger;
  onNetworkStateChange: (listener: (state: NetworkState) => void) => void;
  pendingTransactions?: PendingTransactionOptions;
  securityProviderRequest?: SecurityProviderRequest;
  sign?: (
    transaction: TypedTransaction,
    from: string,
    transactionMeta?: TransactionMeta,
  ) => Promise<TypedTransaction>;
  state?: Partial<TransactionControllerState>;
  testGasFeeFlows?: boolean;
  transactionHistoryLimit: number;
  hooks: {
    afterSign?: (
      transactionMeta: TransactionMeta,
      signedTx: TypedTransaction,
    ) => boolean;
    beforeApproveOnInit?: (transactionMeta: TransactionMeta) => boolean;
    beforeCheckPendingTransaction?: (
      transactionMeta: TransactionMeta,
    ) => boolean;
    beforePublish?: (transactionMeta: TransactionMeta) => boolean;
    getAdditionalSignArguments?: (
      transactionMeta: TransactionMeta,
    ) => (TransactionMeta | undefined)[];
    publish?: (
      transactionMeta: TransactionMeta,
    ) => Promise<{ transactionHash: string }>;
  };
};

/**
 * The name of the {@link TransactionController}.
 */
const controllerName = 'TransactionController';

/**
 * The external actions available to the {@link TransactionController}.
 */
export type AllowedActions =
  | AddApprovalRequest
  | NetworkControllerFindNetworkClientIdByChainIdAction
  | NetworkControllerGetNetworkClientByIdAction;

/**
 * The external events available to the {@link TransactionController}.
 */
export type AllowedEvents = NetworkControllerStateChangeEvent;

/**
 * Represents the `TransactionController:stateChange` event.
 */
export type TransactionControllerStateChangeEvent = ControllerStateChangeEvent<
  typeof controllerName,
  TransactionControllerState
>;

/**
 * Represents the `TransactionController:incomingTransactionBlockReceived` event.
 */
export type TransactionControllerIncomingTransactionBlockReceivedEvent = {
  type: `${typeof controllerName}:incomingTransactionBlockReceived`;
  payload: [blockNumber: number];
};

/**
 * Represents the `TransactionController:postTransactionBalanceUpdated` event.
 */
export type TransactionControllerPostTransactionBalanceUpdatedEvent = {
  type: `${typeof controllerName}:postTransactionBalanceUpdated`;
  payload: [
    {
      transactionMeta: TransactionMeta;
      approvalTransactionMeta?: TransactionMeta;
    },
  ];
};

/**
 * Represents the `TransactionController:speedUpTransactionAdded` event.
 */
export type TransactionControllerSpeedupTransactionAddedEvent = {
  type: `${typeof controllerName}:speedupTransactionAdded`;
  payload: [transactionMeta: TransactionMeta];
};

/**
 * Represents the `TransactionController:transactionApproved` event.
 */
export type TransactionControllerTransactionApprovedEvent = {
  type: `${typeof controllerName}:transactionApproved`;
  payload: [
    {
      transactionMeta: TransactionMeta;
      actionId?: string;
    },
  ];
};

/**
 * Represents the `TransactionController:transactionConfirmed` event.
 */
export type TransactionControllerTransactionConfirmedEvent = {
  type: `${typeof controllerName}:transactionConfirmed`;
  payload: [transactionMeta: TransactionMeta];
};

/**
 * Represents the `TransactionController:transactionDropped` event.
 */
export type TransactionControllerTransactionDroppedEvent = {
  type: `${typeof controllerName}:transactionDropped`;
  payload: [{ transactionMeta: TransactionMeta }];
};

/**
 * Represents the `TransactionController:transactionFailed` event.
 */
export type TransactionControllerTransactionFailedEvent = {
  type: `${typeof controllerName}:transactionFailed`;
  payload: [
    {
      actionId?: string;
      error: string;
      transactionMeta: TransactionMeta;
    },
  ];
};

/**
 * Represents the `TransactionController:transactionFinished` event.
 */
export type TransactionControllerTransactionFinishedEvent = {
  type: `${typeof controllerName}:transactionFinished`;
  payload: [transactionMeta: TransactionMeta];
};

/**
 * Represents the `TransactionController:transactionNewSwapApproval` event.
 */
export type TransactionControllerTransactionNewSwapApprovalEvent = {
  type: `${typeof controllerName}:transactionNewSwapApproval`;
  payload: [{ transactionMeta: TransactionMeta }];
};

/**
 * Represents the `TransactionController:transactionNewSwap` event.
 */
export type TransactionControllerTransactionNewSwapEvent = {
  type: `${typeof controllerName}:transactionNewSwap`;
  payload: [{ transactionMeta: TransactionMeta }];
};

/**
 * Represents the `TransactionController:transactionNewSwapApproval` event.
 */
export type TransactionControllerTransactionNewSwapAndSendEvent = {
  type: `${typeof controllerName}:transactionNewSwapAndSend`;
  payload: [{ transactionMeta: TransactionMeta }];
};

/**
 * Represents the `TransactionController:transactionPublishingSkipped` event.
 */
export type TransactionControllerTransactionPublishingSkipped = {
  type: `${typeof controllerName}:transactionPublishingSkipped`;
  payload: [transactionMeta: TransactionMeta];
};

/**
 * Represents the `TransactionController:transactionRejected` event.
 */
export type TransactionControllerTransactionRejectedEvent = {
  type: `${typeof controllerName}:transactionRejected`;
  payload: [
    {
      transactionMeta: TransactionMeta;
      actionId?: string;
    },
  ];
};

/**
 * Represents the `TransactionController:transactionStatusUpdated` event.
 */
export type TransactionControllerTransactionStatusUpdatedEvent = {
  type: `${typeof controllerName}:transactionStatusUpdated`;
  payload: [
    {
      transactionMeta: TransactionMeta;
    },
  ];
};

/**
 * Represents the `TransactionController:transactionSubmitted` event.
 */
export type TransactionControllerTransactionSubmittedEvent = {
  type: `${typeof controllerName}:transactionSubmitted`;
  payload: [
    {
      transactionMeta: TransactionMeta;
      actionId?: string;
    },
  ];
};

/**
 * Represents the `TransactionController:unapprovedTransactionAdded` event.
 */
export type TransactionControllerUnapprovedTransactionAddedEvent = {
  type: `${typeof controllerName}:unapprovedTransactionAdded`;
  payload: [transactionMeta: TransactionMeta];
};

/**
 * The internal events available to the {@link TransactionController}.
 */
export type TransactionControllerEvents =
  | TransactionControllerIncomingTransactionBlockReceivedEvent
  | TransactionControllerPostTransactionBalanceUpdatedEvent
  | TransactionControllerSpeedupTransactionAddedEvent
  | TransactionControllerStateChangeEvent
  | TransactionControllerTransactionApprovedEvent
  | TransactionControllerTransactionConfirmedEvent
  | TransactionControllerTransactionDroppedEvent
  | TransactionControllerTransactionFailedEvent
  | TransactionControllerTransactionFinishedEvent
  | TransactionControllerTransactionNewSwapApprovalEvent
  | TransactionControllerTransactionNewSwapEvent
  | TransactionControllerTransactionNewSwapAndSendEvent
  | TransactionControllerTransactionPublishingSkipped
  | TransactionControllerTransactionRejectedEvent
  | TransactionControllerTransactionStatusUpdatedEvent
  | TransactionControllerTransactionSubmittedEvent
  | TransactionControllerUnapprovedTransactionAddedEvent;

/**
 * The messenger of the {@link TransactionController}.
 */
export type TransactionControllerMessenger = RestrictedControllerMessenger<
  typeof controllerName,
  TransactionControllerActions | AllowedActions,
  TransactionControllerEvents | AllowedEvents,
  AllowedActions['type'],
  AllowedEvents['type']
>;

/**
 * Possible states of the approve transaction step.
 */
export enum ApprovalState {
  Approved = 'approved',
  NotApproved = 'not-approved',
  SkippedViaBeforePublishHook = 'skipped-via-before-publish-hook',
}

/**
 * Get the default TransactionsController state.
 *
 * @returns The default TransactionsController state.
 */
function getDefaultTransactionControllerState(): TransactionControllerState {
  return {
    methodData: {},
    transactions: [],
    lastFetchedBlockNumbers: {},
  };
}

/**
 * Controller responsible for submitting and managing transactions.
 */
export class TransactionController extends BaseController<
  typeof controllerName,
  TransactionControllerState,
  TransactionControllerMessenger
> {
  #internalEvents = new EventEmitter();

  private readonly isHistoryDisabled: boolean;

  private readonly isSwapsDisabled: boolean;

  private readonly isSendFlowHistoryDisabled: boolean;

  private readonly approvingTransactionIds: Set<string> = new Set();

  private readonly mutex = new Mutex();

  private readonly gasFeeFlows: GasFeeFlow[];

  private readonly getSavedGasFees: (chainId: Hex) => SavedGasFees | undefined;

  private readonly getNetworkState: () => NetworkState;

  private readonly getCurrentAccountEIP1559Compatibility: () => Promise<boolean>;

  private readonly getCurrentNetworkEIP1559Compatibility: (
    networkClientId?: NetworkClientId,
  ) => Promise<boolean>;

  private readonly getGasFeeEstimates: (
    options: FetchGasFeeEstimateOptions,
  ) => Promise<GasFeeState>;

  private readonly getPermittedAccounts: (origin?: string) => Promise<string[]>;

  private readonly getSelectedAddress: () => string;

  private readonly getExternalPendingTransactions: (
    address: string,
    chainId?: string,
  ) => NonceTrackerTransaction[];

  private readonly layer1GasFeeFlows: Layer1GasFeeFlow[];

  readonly #incomingTransactionOptions: IncomingTransactionOptions;

  private readonly incomingTransactionHelper: IncomingTransactionHelper;

  private readonly securityProviderRequest?: SecurityProviderRequest;

  readonly #pendingTransactionOptions: PendingTransactionOptions;

  private readonly pendingTransactionTracker: PendingTransactionTracker;

  private readonly signAbortCallbacks: Map<string, () => void> = new Map();

  #transactionHistoryLimit: number;

  #isSimulationEnabled: () => boolean;

<<<<<<< HEAD
  #getGlobalProviderAndBlockTracker: () =>
    | {
        provider: Provider;
        blockTracker: BlockTracker;
      }
    | undefined;
=======
  #testGasFeeFlows: boolean;
>>>>>>> 63a10686

  private readonly afterSign: (
    transactionMeta: TransactionMeta,
    signedTx: TypedTransaction,
  ) => boolean;

  private readonly beforeApproveOnInit: (
    transactionMeta: TransactionMeta,
  ) => boolean;

  private readonly beforeCheckPendingTransaction: (
    transactionMeta: TransactionMeta,
  ) => boolean;

  private readonly beforePublish: (transactionMeta: TransactionMeta) => boolean;

  private readonly publish: (
    transactionMeta: TransactionMeta,
    rawTx: string,
  ) => Promise<{ transactionHash?: string }>;

  private readonly getAdditionalSignArguments: (
    transactionMeta: TransactionMeta,
  ) => (TransactionMeta | undefined)[];

  private failTransaction(
    transactionMeta: TransactionMeta,
    error: Error,
    actionId?: string,
  ) {
    const newTransactionMeta = merge({}, transactionMeta, {
      error: normalizeTxError(error),
      status: TransactionStatus.failed as const,
    });
    this.messagingSystem.publish(`${controllerName}:transactionFailed`, {
      actionId,
      error: error.message,
      transactionMeta: newTransactionMeta,
    });
    this.updateTransaction(
      newTransactionMeta,
      'TransactionController#failTransaction - Add error message and set status to failed',
    );
    this.onTransactionStatusChange(newTransactionMeta);
    this.messagingSystem.publish(
      `${controllerName}:transactionFinished`,
      newTransactionMeta,
    );
    this.#internalEvents.emit(
      `${transactionMeta.id}:finished`,
      newTransactionMeta,
    );
  }

  private async registryLookup(fourBytePrefix: string): Promise<MethodData> {
    const globalProvider = this.#getGlobalProviderAndBlockTracker()?.provider;

    if (!globalProvider) {
      throw providerErrors.disconnected();
    }

    // @ts-expect-error the type in eth-method-registry is inappropriate and should be changed
    const registry = new MethodRegistry({ provider: globalProvider });

    const registryMethod = await registry.lookup(fourBytePrefix);
    if (!registryMethod) {
      return {
        registryMethod: '',
        parsedRegistryMethod: { name: undefined, args: undefined },
      };
    }
    const parsedRegistryMethod = registry.parse(registryMethod);
    return { registryMethod, parsedRegistryMethod };
  }

  #multichainTrackingHelper: MultichainTrackingHelper;

  /**
   * Method used to sign transactions
   */
  sign?: (
    transaction: TypedTransaction,
    from: string,
    transactionMeta?: TransactionMeta,
  ) => Promise<TypedTransaction>;

  /**
   * Constructs a TransactionController.
   *
   * @param options - The controller options.
   * @param options.disableHistory - Whether to disable storing history in transaction metadata.
   * @param options.disableSendFlowHistory - Explicitly disable transaction metadata history.
   * @param options.disableSwaps - Whether to disable additional processing on swaps transactions.
   * @param options.getCurrentAccountEIP1559Compatibility - Whether or not the account supports EIP-1559.
   * @param options.getCurrentNetworkEIP1559Compatibility - Whether or not the network supports EIP-1559.
   * @param options.getExternalPendingTransactions - Callback to retrieve pending transactions from external sources.
   * @param options.getGasFeeEstimates - Callback to retrieve gas fee estimates.
   * @param options.getGlobalProviderAndBlockTracker - Gets the global provider and block tracker.
   * @param options.getNetworkClientRegistry - Gets the network client registry.
   * @param options.getNetworkState - Gets the state of the network controller.
   * @param options.getPermittedAccounts - Get accounts that a given origin has permissions for.
   * @param options.getSavedGasFees - Gets the saved gas fee config.
   * @param options.getSelectedAddress - Gets the address of the currently selected account.
   * @param options.incomingTransactions - Configuration options for incoming transaction support.
   * @param options.isMultichainEnabled - Enable multichain support.
   * @param options.isSimulationEnabled - Whether new transactions will be automatically simulated.
   * @param options.messenger - The controller messenger.
   * @param options.onNetworkStateChange - Allows subscribing to network controller state changes.
   * @param options.pendingTransactions - Configuration options for pending transaction support.
   * @param options.securityProviderRequest - A function for verifying a transaction, whether it is malicious or not.
   * @param options.sign - Function used to sign transactions.
   * @param options.state - Initial state to set on this controller.
   * @param options.testGasFeeFlows - Whether to use the test gas fee flow.
   * @param options.transactionHistoryLimit - Transaction history limit.
   * @param options.hooks - The controller hooks.
   */
  constructor({
    disableHistory,
    disableSendFlowHistory,
    disableSwaps,
    getCurrentAccountEIP1559Compatibility,
    getCurrentNetworkEIP1559Compatibility,
    getExternalPendingTransactions,
    getGasFeeEstimates,
    getGlobalProviderAndBlockTracker,
    getNetworkClientRegistry,
    getNetworkState,
    getPermittedAccounts,
    getSavedGasFees,
    getSelectedAddress,
    incomingTransactions = {},
    isMultichainEnabled = false,
    isSimulationEnabled,
    messenger,
    onNetworkStateChange,
    pendingTransactions = {},
    securityProviderRequest,
    sign,
    state,
    testGasFeeFlows,
    transactionHistoryLimit = 40,
    hooks,
  }: TransactionControllerOptions) {
    super({
      name: controllerName,
      metadata,
      messenger,
      state: {
        ...getDefaultTransactionControllerState(),
        ...state,
      },
    });

    this.messagingSystem = messenger;
    this.getNetworkState = getNetworkState;
    this.isSendFlowHistoryDisabled = disableSendFlowHistory ?? false;
    this.isHistoryDisabled = disableHistory ?? false;
    this.isSwapsDisabled = disableSwaps ?? false;
    this.getSavedGasFees = getSavedGasFees ?? ((_chainId) => undefined);
    this.getCurrentAccountEIP1559Compatibility =
      getCurrentAccountEIP1559Compatibility ?? (() => Promise.resolve(true));
    this.getCurrentNetworkEIP1559Compatibility =
      getCurrentNetworkEIP1559Compatibility;
    this.getGasFeeEstimates =
      getGasFeeEstimates || (() => Promise.resolve({} as GasFeeState));
    this.getPermittedAccounts = getPermittedAccounts;
    this.getSelectedAddress = getSelectedAddress;
    this.getExternalPendingTransactions =
      getExternalPendingTransactions ?? (() => []);
    this.securityProviderRequest = securityProviderRequest;
    this.#incomingTransactionOptions = incomingTransactions;
    this.#pendingTransactionOptions = pendingTransactions;
    this.#transactionHistoryLimit = transactionHistoryLimit;
    this.#isSimulationEnabled = isSimulationEnabled ?? (() => true);
    this.#getGlobalProviderAndBlockTracker = getGlobalProviderAndBlockTracker;
    this.sign = sign;
    this.#testGasFeeFlows = testGasFeeFlows === true;

    this.afterSign = hooks?.afterSign ?? (() => true);
    this.beforeApproveOnInit = hooks?.beforeApproveOnInit ?? (() => true);
    this.beforeCheckPendingTransaction =
      hooks?.beforeCheckPendingTransaction ??
      /* istanbul ignore next */
      (() => true);
    this.beforePublish = hooks?.beforePublish ?? (() => true);
    this.getAdditionalSignArguments =
      hooks?.getAdditionalSignArguments ?? (() => []);
    this.publish =
      hooks?.publish ?? (() => Promise.resolve({ transactionHash: undefined }));

<<<<<<< HEAD
=======
    this.nonceTracker = this.#createNonceTracker({
      provider,
      blockTracker,
    });

    const findNetworkClientIdByChainId = (chainId: Hex) => {
      return this.messagingSystem.call(
        `NetworkController:findNetworkClientIdByChainId`,
        chainId,
      );
    };

>>>>>>> 63a10686
    this.#multichainTrackingHelper = new MultichainTrackingHelper({
      isMultichainEnabled,
      incomingTransactionOptions: incomingTransactions,
<<<<<<< HEAD
      findNetworkClientIdByChainId: (chainId: Hex) => {
        return this.messagingSystem.call(
          `NetworkController:findNetworkClientIdByChainId`,
          chainId,
        );
      },
      getGlobalProviderAndBlockTracker,
      getGlobalProviderConfig: () => getNetworkState()?.providerConfig,
=======
      findNetworkClientIdByChainId,
>>>>>>> 63a10686
      getNetworkClientById: ((networkClientId: NetworkClientId) => {
        return this.messagingSystem.call(
          `NetworkController:getNetworkClientById`,
          networkClientId,
        );
      }) as NetworkController['getNetworkClientById'],
      getNetworkClientRegistry,
      removeIncomingTransactionHelperListeners:
        this.#removeIncomingTransactionHelperListeners.bind(this),
      removePendingTransactionTrackerListeners:
        this.#removePendingTransactionTrackerListeners.bind(this),
      createNonceTracker: this.#createNonceTracker.bind(this),
      createIncomingTransactionHelper:
        this.#createIncomingTransactionHelper.bind(this),
      createPendingTransactionTracker:
        this.#createPendingTransactionTracker.bind(this),
      onNetworkStateChange: (listener) => {
        this.messagingSystem.subscribe(
          'NetworkController:stateChange',
          listener,
        );
      },
    });
    this.#multichainTrackingHelper.initialize();

    const etherscanRemoteTransactionSource =
      new EtherscanRemoteTransactionSource({
        includeTokenTransfers: incomingTransactions.includeTokenTransfers,
      });

    this.incomingTransactionHelper = this.#createIncomingTransactionHelper({
      getBlockTracker: () => getGlobalProviderAndBlockTracker()?.blockTracker,
      getChainId: () => this.getChainId(),
      etherscanRemoteTransactionSource,
    });

    const getGlobalEthQuery = () => {
      const globalProvider = getGlobalProviderAndBlockTracker()?.provider;
      return globalProvider ? new EthQuery(globalProvider) : undefined;
    };

    this.pendingTransactionTracker = this.#createPendingTransactionTracker({
      getBlockTracker: () => getGlobalProviderAndBlockTracker()?.blockTracker,
      getChainId: () => this.getChainId(),
      getEthQuery: getGlobalEthQuery,
    });

    this.gasFeeFlows = this.#getGasFeeFlows();
    this.layer1GasFeeFlows = this.#getLayer1GasFeeFlows();

    const gasFeePoller = new GasFeePoller({
      findNetworkClientIdByChainId,
      gasFeeFlows: this.gasFeeFlows,
      getGasFeeControllerEstimates: this.getGasFeeEstimates,
      getProvider: (chainId, networkClientId) =>
        this.#multichainTrackingHelper.getProvider({
          networkClientId,
          chainId,
        }),
      getTransactions: () => this.state.transactions,
      layer1GasFeeFlows: this.layer1GasFeeFlows,
      onStateChange: (listener) => {
        this.messagingSystem.subscribe(
          'TransactionController:stateChange',
          listener,
        );
      },
    });

    gasFeePoller.hub.on(
      'transaction-updated',
      this.#onGasFeePollerTransactionUpdate.bind(this),
    );

    // when transactionsController state changes
    // check for pending transactions and start polling if there are any
    this.messagingSystem.subscribe(
      'TransactionController:stateChange',
      this.#checkForPendingTransactionAndStartPolling,
    );

    // TODO once v2 is merged make sure this only runs when
    // selectedNetworkClientId changes
    onNetworkStateChange(() => {
      log('Detected network change', this.getChainId());
      this.pendingTransactionTracker.startIfPendingTransactions();
      this.initApprovedTransactions();
    });
<<<<<<< HEAD
=======

    this.onBootCleanup();
    this.#checkForPendingTransactionAndStartPolling();
>>>>>>> 63a10686
  }

  /**
   * Stops polling and removes listeners to prepare the controller for garbage collection.
   */
  destroy() {
    this.#stopAllTracking();
  }

  /**
   * Handle new method data request.
   *
   * @param fourBytePrefix - The method prefix.
   * @returns The method data object corresponding to the given signature prefix.
   */
  async handleMethodData(fourBytePrefix: string): Promise<MethodData> {
    const releaseLock = await this.mutex.acquire();

    try {
      const { methodData } = this.state;
      const knownMethod = Object.keys(methodData).find(
        (knownFourBytePrefix) => fourBytePrefix === knownFourBytePrefix,
      );
      if (knownMethod) {
        return methodData[fourBytePrefix];
      }
      const registry = await this.registryLookup(fourBytePrefix);
      this.update((state) => {
        state.methodData[fourBytePrefix] = registry;
      });
      return registry;
    } finally {
      releaseLock();
    }
  }

  /**
   * Add a new unapproved transaction to state. Parameters will be validated, a
   * unique transaction id will be generated, and gas and gasPrice will be calculated
   * if not provided. If A `<tx.id>:unapproved` hub event will be emitted once added.
   *
   * @param txParams - Standard parameters for an Ethereum transaction.
   * @param opts - Additional options to control how the transaction is added.
   * @param opts.actionId - Unique ID to prevent duplicate requests.
   * @param opts.deviceConfirmedOn - An enum to indicate what device confirmed the transaction.
   * @param opts.method - RPC method that requested the transaction.
   * @param opts.origin - The origin of the transaction request, such as a dApp hostname.
   * @param opts.requireApproval - Whether the transaction requires approval by the user, defaults to true unless explicitly disabled.
   * @param opts.securityAlertResponse - Response from security validator.
   * @param opts.sendFlowHistory - The sendFlowHistory entries to add.
   * @param opts.type - Type of transaction to add, such as 'cancel' or 'swap'.
   * @param opts.swaps - Options for swaps transactions.
   * @param opts.swaps.hasApproveTx - Whether the transaction has an approval transaction.
   * @param opts.swaps.meta - Metadata for swap transaction.
   * @param opts.networkClientId - The id of the network client for this transaction.
   * @returns Object containing a promise resolving to the transaction hash if approved.
   */
  async addTransaction(
    txParams: TransactionParams,
    {
      actionId,
      deviceConfirmedOn,
      method,
      origin,
      requireApproval,
      securityAlertResponse,
      sendFlowHistory,
      swaps = {},
      type,
      networkClientId: requestNetworkClientId,
    }: {
      actionId?: string;
      deviceConfirmedOn?: WalletDevice;
      method?: string;
      origin?: string;
      requireApproval?: boolean | undefined;
      securityAlertResponse?: SecurityAlertResponse;
      sendFlowHistory?: SendFlowHistoryEntry[];
      swaps?: {
        hasApproveTx?: boolean;
        meta?: Partial<TransactionMeta>;
      };
      type?: TransactionType;
      networkClientId?: NetworkClientId;
    } = {},
  ): Promise<Result> {
    log('Adding transaction', txParams);

    txParams = normalizeTransactionParams(txParams);
    if (
      requestNetworkClientId &&
      !this.#multichainTrackingHelper.has(requestNetworkClientId)
    ) {
      throw new Error(
        'The networkClientId for this transaction could not be found',
      );
    }

    const networkClientId =
      requestNetworkClientId ?? this.#getGlobalNetworkClientId();

    const isEIP1559Compatible = await this.getEIP1559Compatibility(
      networkClientId,
    );

    validateTxParams(txParams, isEIP1559Compatible);

    if (origin) {
      await validateTransactionOrigin(
        await this.getPermittedAccounts(origin),
        this.getSelectedAddress(),
        txParams.from,
        origin,
      );
    }

    const dappSuggestedGasFees = this.generateDappSuggestedGasFees(
      txParams,
      origin,
    );

    const chainId = this.#getChainIdOrThrow(networkClientId);

    const ethQuery = this.#getEthQueryOrThrow({
      networkClientId,
      chainId,
    });

    const transactionType =
      type ?? (await determineTransactionType(txParams, ethQuery)).type;

    const existingTransactionMeta = this.getTransactionWithActionId(actionId);

    // If a request to add a transaction with the same actionId is submitted again, a new transaction will not be created for it.
    let addedTransactionMeta = existingTransactionMeta
      ? cloneDeep(existingTransactionMeta)
      : {
          // Add actionId to txMeta to check if same actionId is seen again
          actionId,
          chainId,
          dappSuggestedGasFees,
          deviceConfirmedOn,
          id: random(),
          origin,
          securityAlertResponse,
          status: TransactionStatus.unapproved as const,
          time: Date.now(),
          txParams,
          userEditedGasLimit: false,
          verifiedOnBlockchain: false,
          type: transactionType,
          networkClientId,
        };

    await this.updateGasProperties(addedTransactionMeta, ethQuery);

    // Checks if a transaction already exists with a given actionId
    if (!existingTransactionMeta) {
      // Set security provider response
      if (method && this.securityProviderRequest) {
        const securityProviderResponse = await this.securityProviderRequest(
          addedTransactionMeta,
          method,
        );
        addedTransactionMeta.securityProviderResponse =
          securityProviderResponse;
      }

      if (!this.isSendFlowHistoryDisabled) {
        addedTransactionMeta.sendFlowHistory = sendFlowHistory ?? [];
      }
      // Initial history push
      if (!this.isHistoryDisabled) {
        addedTransactionMeta = addInitialHistorySnapshot(addedTransactionMeta);
      }

      addedTransactionMeta = updateSwapsTransaction(
        addedTransactionMeta,
        transactionType,
        swaps,
        {
          isSwapsDisabled: this.isSwapsDisabled,
          cancelTransaction: this.cancelTransaction.bind(this),
          messenger: this.messagingSystem,
        },
      );

      this.addMetadata(addedTransactionMeta);

      if (requireApproval !== false) {
        // eslint-disable-next-line @typescript-eslint/no-floating-promises
        this.#updateSimulationData(addedTransactionMeta);
      } else {
        log('Skipping simulation as approval not required');
      }

      this.messagingSystem.publish(
        `${controllerName}:unapprovedTransactionAdded`,
        addedTransactionMeta,
      );
    }

    return {
      result: this.processApproval(addedTransactionMeta, {
        isExisting: Boolean(existingTransactionMeta),
        requireApproval,
        actionId,
      }),
      transactionMeta: addedTransactionMeta,
    };
  }

  startIncomingTransactionPolling(networkClientIds: NetworkClientId[] = []) {
    if (networkClientIds.length === 0) {
      this.incomingTransactionHelper.start();
      return;
    }
    this.#multichainTrackingHelper.startIncomingTransactionPolling(
      networkClientIds,
    );
  }

  stopIncomingTransactionPolling(networkClientIds: NetworkClientId[] = []) {
    if (networkClientIds.length === 0) {
      this.incomingTransactionHelper.stop();
      return;
    }
    this.#multichainTrackingHelper.stopIncomingTransactionPolling(
      networkClientIds,
    );
  }

  stopAllIncomingTransactionPolling() {
    this.incomingTransactionHelper.stop();
    this.#multichainTrackingHelper.stopAllIncomingTransactionPolling();
  }

  async updateIncomingTransactions(networkClientIds: NetworkClientId[] = []) {
    if (networkClientIds.length === 0) {
      await this.incomingTransactionHelper.update();
      return;
    }
    await this.#multichainTrackingHelper.updateIncomingTransactions(
      networkClientIds,
    );
  }

  /**
   * Attempts to cancel a transaction based on its ID by setting its status to "rejected"
   * and emitting a `<tx.id>:finished` hub event.
   *
   * @param transactionId - The ID of the transaction to cancel.
   * @param gasValues - The gas values to use for the cancellation transaction.
   * @param options - The options for the cancellation transaction.
   * @param options.actionId - Unique ID to prevent duplicate requests.
   * @param options.estimatedBaseFee - The estimated base fee of the transaction.
   */
  async stopTransaction(
    transactionId: string,
    gasValues?: GasPriceValue | FeeMarketEIP1559Values,
    {
      estimatedBaseFee,
      actionId,
    }: { estimatedBaseFee?: string; actionId?: string } = {},
  ) {
    // If transaction is found for same action id, do not create a cancel transaction.
    if (this.getTransactionWithActionId(actionId)) {
      return;
    }

    if (gasValues) {
      // Not good practice to reassign a parameter but temporarily avoiding a larger refactor.
      gasValues = normalizeGasFeeValues(gasValues);
      validateGasValues(gasValues);
    }

    log('Creating cancel transaction', transactionId, gasValues);

    const transactionMeta = this.getTransaction(transactionId);
    if (!transactionMeta) {
      return;
    }

    if (!this.sign) {
      throw new Error('No sign method defined.');
    }

    // gasPrice (legacy non EIP1559)
    const minGasPrice = getIncreasedPriceFromExisting(
      transactionMeta.txParams.gasPrice,
      CANCEL_RATE,
    );

    const gasPriceFromValues = isGasPriceValue(gasValues) && gasValues.gasPrice;

    const newGasPrice =
      (gasPriceFromValues &&
        validateMinimumIncrease(gasPriceFromValues, minGasPrice)) ||
      minGasPrice;

    // maxFeePerGas (EIP1559)
    const existingMaxFeePerGas = transactionMeta.txParams?.maxFeePerGas;
    const minMaxFeePerGas = getIncreasedPriceFromExisting(
      existingMaxFeePerGas,
      CANCEL_RATE,
    );
    const maxFeePerGasValues =
      isFeeMarketEIP1559Values(gasValues) && gasValues.maxFeePerGas;
    const newMaxFeePerGas =
      (maxFeePerGasValues &&
        validateMinimumIncrease(maxFeePerGasValues, minMaxFeePerGas)) ||
      (existingMaxFeePerGas && minMaxFeePerGas);

    // maxPriorityFeePerGas (EIP1559)
    const existingMaxPriorityFeePerGas =
      transactionMeta.txParams?.maxPriorityFeePerGas;
    const minMaxPriorityFeePerGas = getIncreasedPriceFromExisting(
      existingMaxPriorityFeePerGas,
      CANCEL_RATE,
    );
    const maxPriorityFeePerGasValues =
      isFeeMarketEIP1559Values(gasValues) && gasValues.maxPriorityFeePerGas;
    const newMaxPriorityFeePerGas =
      (maxPriorityFeePerGasValues &&
        validateMinimumIncrease(
          maxPriorityFeePerGasValues,
          minMaxPriorityFeePerGas,
        )) ||
      (existingMaxPriorityFeePerGas && minMaxPriorityFeePerGas);

    const newTxParams: TransactionParams =
      newMaxFeePerGas && newMaxPriorityFeePerGas
        ? {
            from: transactionMeta.txParams.from,
            gasLimit: transactionMeta.txParams.gas,
            maxFeePerGas: newMaxFeePerGas,
            maxPriorityFeePerGas: newMaxPriorityFeePerGas,
            type: TransactionEnvelopeType.feeMarket,
            nonce: transactionMeta.txParams.nonce,
            to: transactionMeta.txParams.from,
            value: '0x0',
          }
        : {
            from: transactionMeta.txParams.from,
            gasLimit: transactionMeta.txParams.gas,
            gasPrice: newGasPrice,
            nonce: transactionMeta.txParams.nonce,
            to: transactionMeta.txParams.from,
            value: '0x0',
          };

    const unsignedEthTx = this.prepareUnsignedEthTx(
      transactionMeta.chainId,
      newTxParams,
    );

    const signedTx = await this.sign(
      unsignedEthTx,
      transactionMeta.txParams.from,
    );

    const rawTx = bufferToHex(signedTx.serialize());

    const newFee = newTxParams.maxFeePerGas ?? newTxParams.gasPrice;

    const oldFee = newTxParams.maxFeePerGas
      ? transactionMeta.txParams.maxFeePerGas
      : transactionMeta.txParams.gasPrice;

    log('Submitting cancel transaction', {
      oldFee,
      newFee,
      txParams: newTxParams,
    });

    const ethQuery = this.#getEthQueryOrThrow({
      networkClientId: transactionMeta.networkClientId,
      chainId: transactionMeta.chainId,
    });

    const hash = await this.publishTransactionForRetry(
      ethQuery,
      rawTx,
      transactionMeta,
    );

    const cancelTransactionMeta = {
      actionId,
      chainId: transactionMeta.chainId,
      networkClientId: transactionMeta.networkClientId,
      estimatedBaseFee,
      hash,
      id: random(),
      originalGasEstimate: transactionMeta.txParams.gas,
      status: TransactionStatus.submitted as const,
      time: Date.now(),
      type: TransactionType.cancel as const,
      txParams: newTxParams,
    };

    this.addMetadata(cancelTransactionMeta);

    // stopTransaction has no approval request, so we assume the user has already approved the transaction
    this.messagingSystem.publish(`${controllerName}:transactionApproved`, {
      transactionMeta: cancelTransactionMeta,
      actionId,
    });
    this.messagingSystem.publish(`${controllerName}:transactionSubmitted`, {
      transactionMeta: cancelTransactionMeta,
      actionId,
    });

    this.messagingSystem.publish(
      `${controllerName}:transactionFinished`,
      cancelTransactionMeta,
    );
    this.#internalEvents.emit(
      `${transactionMeta.id}:finished`,
      cancelTransactionMeta,
    );
  }

  /**
   * Attempts to speed up a transaction increasing transaction gasPrice by ten percent.
   *
   * @param transactionId - The ID of the transaction to speed up.
   * @param gasValues - The gas values to use for the speed up transaction.
   * @param options - The options for the speed up transaction.
   * @param options.actionId - Unique ID to prevent duplicate requests
   * @param options.estimatedBaseFee - The estimated base fee of the transaction.
   */
  async speedUpTransaction(
    transactionId: string,
    gasValues?: GasPriceValue | FeeMarketEIP1559Values,
    {
      actionId,
      estimatedBaseFee,
    }: { actionId?: string; estimatedBaseFee?: string } = {},
  ) {
    // If transaction is found for same action id, do not create a new speed up transaction.
    if (this.getTransactionWithActionId(actionId)) {
      return;
    }

    if (gasValues) {
      // Not good practice to reassign a parameter but temporarily avoiding a larger refactor.
      gasValues = normalizeGasFeeValues(gasValues);
      validateGasValues(gasValues);
    }

    log('Creating speed up transaction', transactionId, gasValues);

    const transactionMeta = this.getTransaction(transactionId);
    /* istanbul ignore next */
    if (!transactionMeta) {
      return;
    }

    /* istanbul ignore next */
    if (!this.sign) {
      throw new Error('No sign method defined.');
    }

    // gasPrice (legacy non EIP1559)
    const minGasPrice = getIncreasedPriceFromExisting(
      transactionMeta.txParams.gasPrice,
      SPEED_UP_RATE,
    );

    const gasPriceFromValues = isGasPriceValue(gasValues) && gasValues.gasPrice;

    const newGasPrice =
      (gasPriceFromValues &&
        validateMinimumIncrease(gasPriceFromValues, minGasPrice)) ||
      minGasPrice;

    // maxFeePerGas (EIP1559)
    const existingMaxFeePerGas = transactionMeta.txParams?.maxFeePerGas;
    const minMaxFeePerGas = getIncreasedPriceFromExisting(
      existingMaxFeePerGas,
      SPEED_UP_RATE,
    );
    const maxFeePerGasValues =
      isFeeMarketEIP1559Values(gasValues) && gasValues.maxFeePerGas;
    const newMaxFeePerGas =
      (maxFeePerGasValues &&
        validateMinimumIncrease(maxFeePerGasValues, minMaxFeePerGas)) ||
      (existingMaxFeePerGas && minMaxFeePerGas);

    // maxPriorityFeePerGas (EIP1559)
    const existingMaxPriorityFeePerGas =
      transactionMeta.txParams?.maxPriorityFeePerGas;
    const minMaxPriorityFeePerGas = getIncreasedPriceFromExisting(
      existingMaxPriorityFeePerGas,
      SPEED_UP_RATE,
    );
    const maxPriorityFeePerGasValues =
      isFeeMarketEIP1559Values(gasValues) && gasValues.maxPriorityFeePerGas;
    const newMaxPriorityFeePerGas =
      (maxPriorityFeePerGasValues &&
        validateMinimumIncrease(
          maxPriorityFeePerGasValues,
          minMaxPriorityFeePerGas,
        )) ||
      (existingMaxPriorityFeePerGas && minMaxPriorityFeePerGas);

    const txParams: TransactionParams =
      newMaxFeePerGas && newMaxPriorityFeePerGas
        ? {
            ...transactionMeta.txParams,
            gasLimit: transactionMeta.txParams.gas,
            maxFeePerGas: newMaxFeePerGas,
            maxPriorityFeePerGas: newMaxPriorityFeePerGas,
            type: TransactionEnvelopeType.feeMarket,
          }
        : {
            ...transactionMeta.txParams,
            gasLimit: transactionMeta.txParams.gas,
            gasPrice: newGasPrice,
          };

    const unsignedEthTx = this.prepareUnsignedEthTx(
      transactionMeta.chainId,
      txParams,
    );

    const signedTx = await this.sign(
      unsignedEthTx,
      transactionMeta.txParams.from,
    );

    const transactionMetaWithRsv = this.updateTransactionMetaRSV(
      transactionMeta,
      signedTx,
    );
    const rawTx = bufferToHex(signedTx.serialize());

    const newFee = txParams.maxFeePerGas ?? txParams.gasPrice;

    const oldFee = txParams.maxFeePerGas
      ? transactionMetaWithRsv.txParams.maxFeePerGas
      : transactionMetaWithRsv.txParams.gasPrice;

    log('Submitting speed up transaction', { oldFee, newFee, txParams });

    const ethQuery = this.#multichainTrackingHelper.getEthQuery({
      networkClientId: transactionMeta.networkClientId,
      chainId: transactionMeta.chainId,
    });

    if (!ethQuery) {
      throw providerErrors.disconnected();
    }

    const hash = await this.publishTransactionForRetry(
      ethQuery,
      rawTx,
      transactionMeta,
    );

    const baseTransactionMeta = {
      ...transactionMetaWithRsv,
      estimatedBaseFee,
      id: random(),
      time: Date.now(),
      hash,
      actionId,
      originalGasEstimate: transactionMeta.txParams.gas,
      type: TransactionType.retry as const,
      originalType: transactionMeta.type,
    };

    const newTransactionMeta =
      newMaxFeePerGas && newMaxPriorityFeePerGas
        ? {
            ...baseTransactionMeta,
            txParams: {
              ...transactionMeta.txParams,
              maxFeePerGas: newMaxFeePerGas,
              maxPriorityFeePerGas: newMaxPriorityFeePerGas,
            },
          }
        : {
            ...baseTransactionMeta,
            txParams: {
              ...transactionMeta.txParams,
              gasPrice: newGasPrice,
            },
          };

    this.addMetadata(newTransactionMeta);

    // speedUpTransaction has no approval request, so we assume the user has already approved the transaction
    this.messagingSystem.publish(`${controllerName}:transactionApproved`, {
      transactionMeta: newTransactionMeta,
      actionId,
    });

    this.messagingSystem.publish(`${controllerName}:transactionSubmitted`, {
      transactionMeta: newTransactionMeta,
      actionId,
    });

    this.messagingSystem.publish(
      `${controllerName}:speedupTransactionAdded`,
      newTransactionMeta,
    );
  }

  /**
   * Estimates required gas for a given transaction.
   *
   * @param transaction - The transaction to estimate gas for.
   * @param networkClientId - The network client id to use for the estimate.
   * @returns The gas and gas price.
   */
  async estimateGas(
    transaction: TransactionParams,
    networkClientId?: NetworkClientId,
  ) {
    const ethQuery = this.#getEthQueryOrThrow({
      networkClientId,
    });

    const { estimatedGas, simulationFails } = await estimateGas(
      transaction,
      ethQuery,
    );

    return { gas: estimatedGas, simulationFails };
  }

  /**
   * Estimates required gas for a given transaction and add additional gas buffer with the given multiplier.
   *
   * @param transaction - The transaction params to estimate gas for.
   * @param multiplier - The multiplier to use for the gas buffer.
   * @param networkClientId - The network client id to use for the estimate.
   */
  async estimateGasBuffered(
    transaction: TransactionParams,
    multiplier: number,
    networkClientId?: NetworkClientId,
  ) {
    const ethQuery = this.#getEthQueryOrThrow({
      networkClientId,
    });

    const { blockGasLimit, estimatedGas, simulationFails } = await estimateGas(
      transaction,
      ethQuery,
    );

    const gas = addGasBuffer(estimatedGas, blockGasLimit, multiplier);

    return {
      gas,
      simulationFails,
    };
  }

  /**
   * Updates an existing transaction in state.
   *
   * @param transactionMeta - The new transaction to store in state.
   * @param note - A note or update reason to include in the transaction history.
   */
  updateTransaction(transactionMeta: TransactionMeta, note: string) {
    const { id: transactionId } = transactionMeta;

    this.#updateTransactionInternal(
      { transactionId, note, skipHistory: this.isHistoryDisabled },
      () => ({ ...transactionMeta }),
    );
  }

  /**
   * Update the security alert response for a transaction.
   *
   * @param transactionId - ID of the transaction.
   * @param securityAlertResponse - The new security alert response for the transaction.
   */
  updateSecurityAlertResponse(
    transactionId: string,
    securityAlertResponse: SecurityAlertResponse,
  ) {
    if (!securityAlertResponse) {
      throw new Error(
        'updateSecurityAlertResponse: securityAlertResponse should not be null',
      );
    }
    const transactionMeta = this.getTransaction(transactionId);
    if (!transactionMeta) {
      throw new Error(
        `Cannot update security alert response as no transaction metadata found`,
      );
    }
    const updatedTransactionMeta = {
      ...transactionMeta,
      securityAlertResponse,
    };
    this.updateTransaction(
      updatedTransactionMeta,
      `${controllerName}:updatesecurityAlertResponse - securityAlertResponse updated`,
    );
  }

  /**
   * Removes all transactions from state, optionally based on the current network.
   *
   * @param ignoreNetwork - Determines whether to wipe all transactions, or just those on the
   * current network. If `true`, all transactions are wiped.
   * @param address - If specified, only transactions originating from this address will be
   * wiped on current network.
   */
  wipeTransactions(ignoreNetwork?: boolean, address?: string) {
    /* istanbul ignore next */
    if (ignoreNetwork && !address) {
      this.update((state) => {
        state.transactions = [];
      });
      return;
    }

    const currentChainId = this.#getChainIdOrThrow();

    const newTransactions = this.state.transactions.filter(
      ({ chainId, txParams }) => {
        const isMatchingNetwork = ignoreNetwork || chainId === currentChainId;

        if (!isMatchingNetwork) {
          return true;
        }

        const isMatchingAddress =
          !address || txParams.from?.toLowerCase() === address.toLowerCase();

        return !isMatchingAddress;
      },
    );

    this.update((state) => {
      state.transactions = this.trimTransactionsForState(newTransactions);
    });
  }

  /**
   * Adds external provided transaction to state as confirmed transaction.
   *
   * @param transactionMeta - TransactionMeta to add transactions.
   * @param transactionReceipt - TransactionReceipt of the external transaction.
   * @param baseFeePerGas - Base fee per gas of the external transaction.
   */
  async confirmExternalTransaction(
    transactionMeta: TransactionMeta,
    transactionReceipt: TransactionReceipt,
    baseFeePerGas: Hex,
  ) {
    // Run validation and add external transaction to state.
    const newTransactionMeta = this.addExternalTransaction(transactionMeta);

    try {
      const transactionId = newTransactionMeta.id;

      // Make sure status is confirmed and define gasUsed as in receipt.
      const updatedTransactionMeta = {
        ...newTransactionMeta,
        status: TransactionStatus.confirmed as const,
        txReceipt: transactionReceipt,
      };
      if (baseFeePerGas) {
        updatedTransactionMeta.baseFeePerGas = baseFeePerGas;
      }

      // Update same nonce local transactions as dropped and define replacedBy properties.
      this.markNonceDuplicatesDropped(transactionId);

      // Update external provided transaction with updated gas values and confirmed status.
      this.updateTransaction(
        updatedTransactionMeta,
        `${controllerName}:confirmExternalTransaction - Add external transaction`,
      );
      this.onTransactionStatusChange(updatedTransactionMeta);

      // Intentional given potential duration of process.
      // eslint-disable-next-line @typescript-eslint/no-floating-promises
      this.updatePostBalance(updatedTransactionMeta);

      this.messagingSystem.publish(
        `${controllerName}:transactionConfirmed`,
        updatedTransactionMeta,
      );
    } catch (error) {
      console.error('Failed to confirm external transaction', error);
    }
  }

  /**
   * Append new send flow history to a transaction.
   *
   * @param transactionID - The ID of the transaction to update.
   * @param currentSendFlowHistoryLength - The length of the current sendFlowHistory array.
   * @param sendFlowHistoryToAdd - The sendFlowHistory entries to add.
   * @returns The updated transactionMeta.
   */
  updateTransactionSendFlowHistory(
    transactionID: string,
    currentSendFlowHistoryLength: number,
    sendFlowHistoryToAdd: SendFlowHistoryEntry[],
  ): TransactionMeta {
    if (this.isSendFlowHistoryDisabled) {
      throw new Error(
        'Send flow history is disabled for the current transaction controller',
      );
    }

    const transactionMeta = this.getTransaction(transactionID);

    if (!transactionMeta) {
      throw new Error(
        `Cannot update send flow history as no transaction metadata found`,
      );
    }

    validateIfTransactionUnapproved(
      transactionMeta,
      'updateTransactionSendFlowHistory',
    );

    const sendFlowHistory = transactionMeta.sendFlowHistory ?? [];
    if (currentSendFlowHistoryLength === sendFlowHistory.length) {
      const updatedTransactionMeta = {
        ...transactionMeta,
        sendFlowHistory: [...sendFlowHistory, ...sendFlowHistoryToAdd],
      };
      this.updateTransaction(
        updatedTransactionMeta,
        `${controllerName}:updateTransactionSendFlowHistory - sendFlowHistory updated`,
      );
    }

    return this.getTransaction(transactionID) as TransactionMeta;
  }

  /**
   * Update the gas values of a transaction.
   *
   * @param transactionId - The ID of the transaction to update.
   * @param gasValues - Gas values to update.
   * @param gasValues.gas - Same as transaction.gasLimit.
   * @param gasValues.gasLimit - Maxmimum number of units of gas to use for this transaction.
   * @param gasValues.gasPrice - Price per gas for legacy transactions.
   * @param gasValues.maxPriorityFeePerGas - Maximum amount per gas to give to validator as incentive.
   * @param gasValues.maxFeePerGas - Maximum amount per gas to pay for the transaction, including the priority fee.
   * @param gasValues.estimateUsed - Which estimate level was used.
   * @param gasValues.estimateSuggested - Which estimate level that the API suggested.
   * @param gasValues.defaultGasEstimates - The default estimate for gas.
   * @param gasValues.originalGasEstimate - Original estimate for gas.
   * @param gasValues.userEditedGasLimit - The gas limit supplied by user.
   * @param gasValues.userFeeLevel - Estimate level user selected.
   * @returns The updated transactionMeta.
   */
  updateTransactionGasFees(
    transactionId: string,
    {
      defaultGasEstimates,
      estimateUsed,
      estimateSuggested,
      gas,
      gasLimit,
      gasPrice,
      maxPriorityFeePerGas,
      maxFeePerGas,
      originalGasEstimate,
      userEditedGasLimit,
      userFeeLevel,
    }: {
      defaultGasEstimates?: string;
      estimateUsed?: string;
      estimateSuggested?: string;
      gas?: string;
      gasLimit?: string;
      gasPrice?: string;
      maxPriorityFeePerGas?: string;
      maxFeePerGas?: string;
      originalGasEstimate?: string;
      userEditedGasLimit?: boolean;
      userFeeLevel?: string;
    },
  ): TransactionMeta {
    const transactionMeta = this.getTransaction(transactionId);

    if (!transactionMeta) {
      throw new Error(
        `Cannot update transaction as no transaction metadata found`,
      );
    }

    validateIfTransactionUnapproved(
      transactionMeta,
      'updateTransactionGasFees',
    );

    let transactionGasFees = {
      txParams: {
        gas,
        gasLimit,
        gasPrice,
        maxPriorityFeePerGas,
        maxFeePerGas,
      },
      defaultGasEstimates,
      estimateUsed,
      estimateSuggested,
      originalGasEstimate,
      userEditedGasLimit,
      userFeeLevel,
      // TODO: Replace `any` with type
      // eslint-disable-next-line @typescript-eslint/no-explicit-any
    } as any;

    // only update what is defined
    transactionGasFees.txParams = pickBy(transactionGasFees.txParams);
    transactionGasFees = pickBy(transactionGasFees);

    // merge updated gas values with existing transaction meta
    const updatedMeta = merge({}, transactionMeta, transactionGasFees);

    this.updateTransaction(
      updatedMeta,
      `${controllerName}:updateTransactionGasFees - gas values updated`,
    );

    return this.getTransaction(transactionId) as TransactionMeta;
  }

  /**
   * Update the previous gas values of a transaction.
   *
   * @param transactionId - The ID of the transaction to update.
   * @param previousGas - Previous gas values to update.
   * @param previousGas.gasLimit - Maxmimum number of units of gas to use for this transaction.
   * @param previousGas.maxFeePerGas - Maximum amount per gas to pay for the transaction, including the priority fee.
   * @param previousGas.maxPriorityFeePerGas - Maximum amount per gas to give to validator as incentive.
   * @returns The updated transactionMeta.
   */
  updatePreviousGasParams(
    transactionId: string,
    {
      gasLimit,
      maxFeePerGas,
      maxPriorityFeePerGas,
    }: {
      gasLimit?: string;
      maxFeePerGas?: string;
      maxPriorityFeePerGas?: string;
    },
  ): TransactionMeta {
    const transactionMeta = this.getTransaction(transactionId);

    if (!transactionMeta) {
      throw new Error(
        `Cannot update transaction as no transaction metadata found`,
      );
    }

    validateIfTransactionUnapproved(transactionMeta, 'updatePreviousGasParams');

    const transactionPreviousGas = {
      previousGas: {
        gasLimit,
        maxFeePerGas,
        maxPriorityFeePerGas,
      },
      // TODO: Replace `any` with type
      // eslint-disable-next-line @typescript-eslint/no-explicit-any
    } as any;

    // only update what is defined
    transactionPreviousGas.previousGas = pickBy(
      transactionPreviousGas.previousGas,
    );

    // merge updated previous gas values with existing transaction meta
    const updatedMeta = merge({}, transactionMeta, transactionPreviousGas);

    this.updateTransaction(
      updatedMeta,
      `${controllerName}:updatePreviousGasParams - Previous gas values updated`,
    );

    return this.getTransaction(transactionId) as TransactionMeta;
  }

  async getNonceLock(
    address: string,
    networkClientId?: NetworkClientId,
  ): Promise<NonceLock> {
    const nonceLock = await this.#multichainTrackingHelper.getNonceLock(
      address,
      networkClientId,
    );

    if (!nonceLock) {
      throw providerErrors.disconnected();
    }

    return nonceLock;
  }

  /**
   * Updates the editable parameters of a transaction.
   *
   * @param txId - The ID of the transaction to update.
   * @param params - The editable parameters to update.
   * @param params.data - Data to pass with the transaction.
   * @param params.gas - Maximum number of units of gas to use for the transaction.
   * @param params.gasPrice - Price per gas for legacy transactions.
   * @param params.from - Address to send the transaction from.
   * @param params.to - Address to send the transaction to.
   * @param params.value - Value associated with the transaction.
   * @returns The updated transaction metadata.
   */
  async updateEditableParams(
    txId: string,
    {
      data,
      gas,
      gasPrice,
      from,
      to,
      value,
    }: {
      data?: string;
      gas?: string;
      gasPrice?: string;
      from?: string;
      to?: string;
      value?: string;
    },
  ) {
    const transactionMeta = this.getTransaction(txId);
    if (!transactionMeta) {
      throw new Error(
        `Cannot update editable params as no transaction metadata found`,
      );
    }

    validateIfTransactionUnapproved(transactionMeta, 'updateEditableParams');

    const editableParams = {
      txParams: {
        data,
        from,
        to,
        value,
        gas,
        gasPrice,
      },
    } as Partial<TransactionMeta>;

    editableParams.txParams = pickBy(
      editableParams.txParams,
    ) as TransactionParams;

    const updatedTransaction = merge({}, transactionMeta, editableParams);
<<<<<<< HEAD
    const ethQuery = this.#getEthQueryOrThrow({
      networkClientId: transactionMeta.networkClientId,
=======
    const provider = this.#multichainTrackingHelper.getProvider({
>>>>>>> 63a10686
      chainId: transactionMeta.chainId,
      networkClientId: transactionMeta.networkClientId,
    });
    const ethQuery = new EthQuery(provider);
    const { type } = await determineTransactionType(
      updatedTransaction.txParams,
      ethQuery,
    );

    updatedTransaction.type = type;

    await updateTransactionLayer1GasFee({
      layer1GasFeeFlows: this.layer1GasFeeFlows,
      provider,
      transactionMeta: updatedTransaction,
    });

    this.updateTransaction(
      updatedTransaction,
      `Update Editable Params for ${txId}`,
    );
    return this.getTransaction(txId);
  }

  /**
   * Signs and returns the raw transaction data for provided transaction params list.
   *
   * @param listOfTxParams - The list of transaction params to approve.
   * @param opts - Options bag.
   * @param opts.hasNonce - Whether the transactions already have a nonce.
   * @returns The raw transactions.
   */
  async approveTransactionsWithSameNonce(
    listOfTxParams: (TransactionParams & { chainId: Hex })[] = [],
    { hasNonce }: { hasNonce?: boolean } = {},
  ): Promise<string | string[]> {
    log('Approving transactions with same nonce', {
      transactions: listOfTxParams,
    });

    if (listOfTxParams.length === 0) {
      return '';
    }

    const initialTx = listOfTxParams[0];
    const common = this.getCommonConfiguration(initialTx.chainId);

    // We need to ensure we get the nonce using the the NonceTracker on the chain matching
    // the txParams. In this context we only have chainId available to us, but the
    // NonceTrackers are keyed by networkClientId. To workaround this, we attempt to find
    // a networkClientId that matches the chainId. As a fallback, the globally selected
    // network's NonceTracker will be used instead.
    let networkClientId: NetworkClientId | undefined;
    try {
      networkClientId = this.messagingSystem.call(
        `NetworkController:findNetworkClientIdByChainId`,
        initialTx.chainId,
      );
    } catch (err) {
      log('failed to find networkClientId from chainId', err);
    }

    const initialTxAsEthTx = TransactionFactory.fromTxData(initialTx, {
      common,
    });
    const initialTxAsSerializedHex = bufferToHex(initialTxAsEthTx.serialize());

    if (this.approvingTransactionIds.has(initialTxAsSerializedHex)) {
      return '';
    }
    this.approvingTransactionIds.add(initialTxAsSerializedHex);

    let rawTransactions, nonceLock;
    try {
      // TODO: we should add a check to verify that all transactions have the same from address
      const fromAddress = initialTx.from;
      const requiresNonce = hasNonce !== true;

      nonceLock = requiresNonce
        ? await this.getNonceLock(fromAddress, networkClientId)
        : undefined;

      const nonce = nonceLock
        ? add0x(nonceLock.nextNonce.toString(16))
        : initialTx.nonce;

      if (nonceLock) {
        log('Using nonce from nonce tracker', nonce, nonceLock.nonceDetails);
      }

      rawTransactions = await Promise.all(
        listOfTxParams.map((txParams) => {
          txParams.nonce = nonce;
          return this.signExternalTransaction(txParams.chainId, txParams);
        }),
      );
    } catch (err) {
      log('Error while signing transactions with same nonce', err);
      // Must set transaction to submitted/failed before releasing lock
      // continue with error chain
      throw err;
    } finally {
      nonceLock?.releaseLock();
      this.approvingTransactionIds.delete(initialTxAsSerializedHex);
    }
    return rawTransactions;
  }

  /**
   * Update a custodial transaction.
   *
   * @param transactionId - The ID of the transaction to update.
   * @param options - The custodial transaction options to update.
   * @param options.errorMessage - The error message to be assigned in case transaction status update to failed.
   * @param options.hash - The new hash value to be assigned.
   * @param options.status - The new status value to be assigned.
   */
  updateCustodialTransaction(
    transactionId: string,
    {
      errorMessage,
      hash,
      status,
    }: {
      errorMessage?: string;
      hash?: string;
      status?: TransactionStatus;
    },
  ) {
    const transactionMeta = this.getTransaction(transactionId);

    if (!transactionMeta) {
      throw new Error(
        `Cannot update custodial transaction as no transaction metadata found`,
      );
    }

    if (!transactionMeta.custodyId) {
      throw new Error('Transaction must be a custodian transaction');
    }

    if (
      status &&
      ![
        TransactionStatus.submitted,
        TransactionStatus.signed,
        TransactionStatus.failed,
      ].includes(status)
    ) {
      throw new Error(
        `Cannot update custodial transaction with status: ${status}`,
      );
    }

    const updatedTransactionMeta = merge(
      {},
      transactionMeta,
      pickBy({ hash, status }),
    ) as TransactionMeta;

    if (updatedTransactionMeta.status === TransactionStatus.submitted) {
      updatedTransactionMeta.submittedTime = new Date().getTime();
    }

    if (updatedTransactionMeta.status === TransactionStatus.failed) {
      updatedTransactionMeta.error = normalizeTxError(new Error(errorMessage));
    }

    this.updateTransaction(
      updatedTransactionMeta,
      `${controllerName}:updateCustodialTransaction - Custodial transaction updated`,
    );

    if (
      [TransactionStatus.submitted, TransactionStatus.failed].includes(
        status as TransactionStatus,
      )
    ) {
      this.messagingSystem.publish(
        `${controllerName}:transactionFinished`,
        updatedTransactionMeta,
      );
      this.#internalEvents.emit(
        `${updatedTransactionMeta.id}:finished`,
        updatedTransactionMeta,
      );
    }
  }

  /**
   * Creates approvals for all unapproved transactions persisted.
   */
  initApprovals() {
    const chainId = this.#getChainIdOrThrow();

    const unapprovedTxs = this.state.transactions.filter(
      (transaction) =>
        transaction.status === TransactionStatus.unapproved &&
        transaction.chainId === chainId &&
        !transaction.isUserOperation,
    );

    for (const txMeta of unapprovedTxs) {
      this.processApproval(txMeta, {
        shouldShowRequest: false,
      }).catch((error) => {
        if (error?.code === errorCodes.provider.userRejectedRequest) {
          return;
        }
        console.error('Error during persisted transaction approval', error);
      });
    }
  }

  /**
   * Sign and submit any previously approved transactions.
   */
  initApprovedTransactions() {
    const approvedTransactions = this.state.transactions.filter(
      (transaction) => transaction.status === TransactionStatus.approved,
    );

    if (!approvedTransactions.length) {
      return;
    }

    log('Processing previously approved transactions', {
      count: approvedTransactions.length,
    });

    for (const transactionMeta of approvedTransactions) {
      if (this.beforeApproveOnInit(transactionMeta)) {
        this.approveTransaction(transactionMeta.id).catch((error) => {
          /* istanbul ignore next */
          console.error('Error while submitting persisted transaction', error);
        });
      }
    }
  }

  /**
   * Search transaction metadata for matching entries.
   *
   * @param opts - Options bag.
   * @param opts.searchCriteria - An object containing values or functions for transaction properties to filter transactions with.
   * @param opts.initialList - The transactions to search. Defaults to the current state.
   * @param opts.filterToCurrentNetwork - Whether to filter the results to the current network. Defaults to true.
   * @param opts.limit - The maximum number of transactions to return. No limit by default.
   * @returns An array of transactions matching the provided options.
   */
  getTransactions({
    searchCriteria = {},
    initialList,
    filterToCurrentNetwork = true,
    limit,
  }: {
    // TODO: Replace `any` with type
    // eslint-disable-next-line @typescript-eslint/no-explicit-any
    searchCriteria?: any;
    initialList?: TransactionMeta[];
    filterToCurrentNetwork?: boolean;
    limit?: number;
  } = {}): TransactionMeta[] {
    const chainId = this.#getChainIdOrThrow();

    // searchCriteria is an object that might have values that aren't predicate
    // methods. When providing any other value type (string, number, etc), we
    // consider this shorthand for "check the value at key for strict equality
    // with the provided value". To conform this object to be only methods, we
    // mapValues (lodash) such that every value on the object is a method that
    // returns a boolean.
    const predicateMethods = mapValues(searchCriteria, (predicate) => {
      return typeof predicate === 'function'
        ? predicate
        : // TODO: Replace `any` with type
          // eslint-disable-next-line @typescript-eslint/no-explicit-any
          (v: any) => v === predicate;
    });

    const transactionsToFilter = initialList ?? this.state.transactions;

    // Combine sortBy and pickBy to transform our state object into an array of
    // matching transactions that are sorted by time.
    const filteredTransactions = sortBy(
      pickBy(transactionsToFilter, (transaction) => {
        if (filterToCurrentNetwork && transaction.chainId !== chainId) {
          return false;
        }
        // iterate over the predicateMethods keys to check if the transaction
        // matches the searchCriteria
        for (const [key, predicate] of Object.entries(predicateMethods)) {
          // We return false early as soon as we know that one of the specified
          // search criteria do not match the transaction. This prevents
          // needlessly checking all criteria when we already know the criteria
          // are not fully satisfied. We check both txParams and the base
          // object as predicate keys can be either.
          if (key in transaction.txParams) {
            // TODO: Replace `any` with type
            // eslint-disable-next-line @typescript-eslint/no-explicit-any
            if (predicate((transaction.txParams as any)[key]) === false) {
              return false;
            }
            // TODO: Replace `any` with type
            // eslint-disable-next-line @typescript-eslint/no-explicit-any
          } else if (predicate((transaction as any)[key]) === false) {
            return false;
          }
        }

        return true;
      }),
      'time',
    );
    if (limit !== undefined) {
      // We need to have all transactions of a given nonce in order to display
      // necessary details in the UI. We use the size of this set to determine
      // whether we have reached the limit provided, thus ensuring that all
      // transactions of nonces we include will be sent to the UI.
      const nonces = new Set();
      const txs = [];
      // By default, the transaction list we filter from is sorted by time ASC.
      // To ensure that filtered results prefers the newest transactions we
      // iterate from right to left, inserting transactions into front of a new
      // array. The original order is preserved, but we ensure that newest txs
      // are preferred.
      for (let i = filteredTransactions.length - 1; i > -1; i--) {
        const txMeta = filteredTransactions[i];
        const { nonce } = txMeta.txParams;
        if (!nonces.has(nonce)) {
          if (nonces.size < limit) {
            nonces.add(nonce);
          } else {
            continue;
          }
        }
        // Push transaction into the beginning of our array to ensure the
        // original order is preserved.
        txs.unshift(txMeta);
      }
      return txs;
    }
    return filteredTransactions;
  }

  async estimateGasFee({
    transactionParams,
    chainId,
    networkClientId: requestNetworkClientId,
  }: {
    transactionParams: TransactionParams;
    chainId?: Hex;
    networkClientId?: NetworkClientId;
  }): Promise<GasFeeFlowResponse> {
    const networkClientId = this.#getNetworkClientId({
      networkClientId: requestNetworkClientId,
      chainId,
    });

    const transactionMeta = {
      txParams: transactionParams,
      chainId,
      networkClientId,
    } as TransactionMeta;

    // Guaranteed as the default gas fee flow matches all transactions.
    const gasFeeFlow = getGasFeeFlow(
      transactionMeta,
      this.gasFeeFlows,
    ) as GasFeeFlow;

    const ethQuery = this.#multichainTrackingHelper.getEthQuery({
      networkClientId,
      chainId,
    });

    const gasFeeControllerData = await this.getGasFeeEstimates({
      networkClientId,
    });

    return gasFeeFlow.getGasFees({
      ethQuery,
      gasFeeControllerData,
      transactionMeta,
    });
  }

  /**
   * Determine the layer 1 gas fee for the given transaction parameters.
   *
   * @param request - The request object.
   * @param request.transactionParams - The transaction parameters to estimate the layer 1 gas fee for.
   * @param request.chainId - The ID of the chain where the transaction will be executed.
   * @param request.networkClientId - The ID of a specific network client to process the transaction.
   */
  async getLayer1GasFee({
    transactionParams,
    chainId,
    networkClientId,
  }: {
    transactionParams: TransactionParams;
    chainId?: Hex;
    networkClientId?: NetworkClientId;
  }): Promise<Hex | undefined> {
    const provider = this.#multichainTrackingHelper.getProvider({
      networkClientId,
      chainId,
    });

    return await getTransactionLayer1GasFee({
      layer1GasFeeFlows: this.layer1GasFeeFlows,
      provider,
      transactionMeta: {
        txParams: transactionParams,
        chainId,
      } as TransactionMeta,
    });
  }

  private async signExternalTransaction(
    chainId: Hex,
    transactionParams: TransactionParams,
  ): Promise<string> {
    if (!this.sign) {
      throw new Error('No sign method defined.');
    }

    const normalizedTransactionParams =
      normalizeTransactionParams(transactionParams);
    const type = isEIP1559Transaction(normalizedTransactionParams)
      ? TransactionEnvelopeType.feeMarket
      : TransactionEnvelopeType.legacy;
    const updatedTransactionParams = {
      ...normalizedTransactionParams,
      type,
      gasLimit: normalizedTransactionParams.gas,
      chainId,
    };

    const { from } = updatedTransactionParams;
    const common = this.getCommonConfiguration(chainId);
    const unsignedTransaction = TransactionFactory.fromTxData(
      updatedTransactionParams,
      { common },
    );
    const signedTransaction = await this.sign(unsignedTransaction, from);

    const rawTransaction = bufferToHex(signedTransaction.serialize());
    return rawTransaction;
  }

  /**
   * Removes unapproved transactions from state.
   */
  clearUnapprovedTransactions() {
    const transactions = this.state.transactions.filter(
      ({ status }) => status !== TransactionStatus.unapproved,
    );
    this.update((state) => {
      state.transactions = this.trimTransactionsForState(transactions);
    });
  }

  /**
   * Stop the signing process for a specific transaction.
   * Throws an error causing the transaction status to be set to failed.
   * @param transactionId - The ID of the transaction to stop signing.
   */
  abortTransactionSigning(transactionId: string) {
    const transactionMeta = this.getTransaction(transactionId);

    if (!transactionMeta) {
      throw new Error(`Cannot abort signing as no transaction metadata found`);
    }

    const abortCallback = this.signAbortCallbacks.get(transactionId);

    if (!abortCallback) {
      throw new Error(
        `Cannot abort signing as transaction is not waiting for signing`,
      );
    }

    abortCallback();

    this.signAbortCallbacks.delete(transactionId);
  }

  private addMetadata(transactionMeta: TransactionMeta) {
    this.update((state) => {
      state.transactions = this.trimTransactionsForState([
        ...state.transactions,
        transactionMeta,
      ]);
    });
  }

  private async updateGasProperties(
    transactionMeta: TransactionMeta,
    ethQuery: EthQuery,
  ) {
    const isEIP1559Compatible =
      (await this.getEIP1559Compatibility(transactionMeta.networkClientId)) &&
      transactionMeta.txParams.type !== TransactionEnvelopeType.legacy;

    const { networkClientId, chainId } = transactionMeta;

    const isCustomNetwork = this.#isCustomNetwork(networkClientId);

<<<<<<< HEAD
=======
    const ethQuery = this.#multichainTrackingHelper.getEthQuery({
      networkClientId,
      chainId,
    });

    const provider = this.#multichainTrackingHelper.getProvider({
      networkClientId,
      chainId,
    });

>>>>>>> 63a10686
    await updateGas({
      ethQuery,
      chainId,
      isCustomNetwork,
      txMeta: transactionMeta,
    });

    await updateGasFees({
      eip1559: isEIP1559Compatible,
      ethQuery,
      gasFeeFlows: this.gasFeeFlows,
      getGasFeeEstimates: this.getGasFeeEstimates,
      getSavedGasFees: this.getSavedGasFees.bind(this),
      txMeta: transactionMeta,
    });

    await updateTransactionLayer1GasFee({
      layer1GasFeeFlows: this.layer1GasFeeFlows,
      provider,
      transactionMeta,
    });
  }

  private async processApproval(
    transactionMeta: TransactionMeta,
    {
      isExisting = false,
      requireApproval,
      shouldShowRequest = true,
      actionId,
    }: {
      isExisting?: boolean;
      requireApproval?: boolean | undefined;
      shouldShowRequest?: boolean;
      actionId?: string;
    },
  ): Promise<string> {
    const transactionId = transactionMeta.id;
    let resultCallbacks: AcceptResultCallbacks | undefined;
    const { meta, isCompleted } = this.isTransactionCompleted(transactionId);
    const finishedPromise = isCompleted
      ? Promise.resolve(meta)
      : this.waitForTransactionFinished(transactionId);

    if (meta && !isExisting && !isCompleted) {
      try {
        if (requireApproval !== false) {
          const acceptResult = await this.requestApproval(transactionMeta, {
            shouldShowRequest,
          });
          resultCallbacks = acceptResult.resultCallbacks;

          const approvalValue = acceptResult.value as
            | {
                txMeta?: TransactionMeta;
              }
            | undefined;

          const updatedTransaction = approvalValue?.txMeta;

          if (updatedTransaction) {
            log('Updating transaction with approval data', {
              customNonce: updatedTransaction.customNonceValue,
              params: updatedTransaction.txParams,
            });

            this.updateTransaction(
              updatedTransaction,
              'TransactionController#processApproval - Updated with approval data',
            );
          }
        }

        const { isCompleted: isTxCompleted } =
          this.isTransactionCompleted(transactionId);

        if (!isTxCompleted) {
          const approvalResult = await this.approveTransaction(transactionId);
          if (
            approvalResult === ApprovalState.SkippedViaBeforePublishHook &&
            resultCallbacks
          ) {
            resultCallbacks.success();
          }
          const updatedTransactionMeta = this.getTransaction(
            transactionId,
          ) as TransactionMeta;
          this.messagingSystem.publish(
            `${controllerName}:transactionApproved`,
            {
              transactionMeta: updatedTransactionMeta,
              actionId,
            },
          );
        }
        // TODO: Replace `any` with type
        // eslint-disable-next-line @typescript-eslint/no-explicit-any
      } catch (error: any) {
        const { isCompleted: isTxCompleted } =
          this.isTransactionCompleted(transactionId);
        if (!isTxCompleted) {
          if (error?.code === errorCodes.provider.userRejectedRequest) {
            this.cancelTransaction(transactionId, actionId);

            throw providerErrors.userRejectedRequest(
              'MetaMask Tx Signature: User denied transaction signature.',
            );
          } else {
            this.failTransaction(meta, error, actionId);
          }
        }
      }
    }

    const finalMeta = await finishedPromise;

    switch (finalMeta?.status) {
      case TransactionStatus.failed:
        resultCallbacks?.error(finalMeta.error);
        throw rpcErrors.internal(finalMeta.error.message);

      case TransactionStatus.submitted:
        resultCallbacks?.success();
        return finalMeta.hash as string;

      default:
        const internalError = rpcErrors.internal(
          `MetaMask Tx Signature: Unknown problem: ${JSON.stringify(
            finalMeta || transactionId,
          )}`,
        );

        resultCallbacks?.error(internalError);
        throw internalError;
    }
  }

  /**
   * Approves a transaction and updates it's status in state. If this is not a
   * retry transaction, a nonce will be generated. The transaction is signed
   * using the sign configuration property, then published to the blockchain.
   * A `<tx.id>:finished` hub event is fired after success or failure.
   *
   * @param transactionId - The ID of the transaction to approve.
   */
  private async approveTransaction(transactionId: string) {
    const cleanupTasks = new Array<() => void>();
    cleanupTasks.push(await this.mutex.acquire());

    let transactionMeta = this.getTransactionOrThrow(transactionId);

    try {
      if (!this.sign) {
        this.failTransaction(
          transactionMeta,
          new Error('No sign method defined.'),
        );
        return ApprovalState.NotApproved;
      } else if (!transactionMeta.chainId) {
        this.failTransaction(transactionMeta, new Error('No chainId defined.'));
        return ApprovalState.NotApproved;
      }

      if (this.approvingTransactionIds.has(transactionId)) {
        log('Skipping approval as signing in progress', transactionId);
        return ApprovalState.NotApproved;
      }
      this.approvingTransactionIds.add(transactionId);
      cleanupTasks.push(() =>
        this.approvingTransactionIds.delete(transactionId),
      );

      const getNonceLock = (address: string) =>
        this.#multichainTrackingHelper.getNonceLock(address, networkClientId);

      const [nonce, releaseNonce] = await getNextNonce(
        transactionMeta,
<<<<<<< HEAD
        getNonceLock,
=======
        (address: string) =>
          this.#multichainTrackingHelper.getNonceLock(
            address,
            transactionMeta.networkClientId,
          ),
>>>>>>> 63a10686
      );

      // must set transaction to submitted/failed before releasing lock
      releaseNonce && cleanupTasks.push(releaseNonce);

      transactionMeta = this.#updateTransactionInternal(
        {
          transactionId,
          note: 'TransactionController#approveTransaction - Transaction approved',
        },
        (draftTxMeta) => {
          const { txParams, chainId } = draftTxMeta;

          draftTxMeta.status = TransactionStatus.approved;
          draftTxMeta.txParams = {
            ...txParams,
            nonce,
            chainId,
            gasLimit: txParams.gas,
            ...(isEIP1559Transaction(txParams) && {
              type: TransactionEnvelopeType.feeMarket,
            }),
          };
        },
      );

      this.onTransactionStatusChange(transactionMeta);

      const rawTx = await this.signTransaction(
        transactionMeta,
        transactionMeta.txParams,
      );

      if (!this.beforePublish(transactionMeta)) {
        log('Skipping publishing transaction based on hook');
        this.messagingSystem.publish(
          `${controllerName}:transactionPublishingSkipped`,
          transactionMeta,
        );
        return ApprovalState.SkippedViaBeforePublishHook;
      }

      if (!rawTx) {
        return ApprovalState.NotApproved;
      }

      const ethQuery = this.#getEthQueryOrThrow({
        networkClientId: transactionMeta.networkClientId,
        chainId: transactionMeta.chainId,
      });

      let preTxBalance: string | undefined;
      const shouldUpdatePreTxBalance =
        transactionMeta.type === TransactionType.swap;

      if (shouldUpdatePreTxBalance) {
        log('Determining pre-transaction balance');

        preTxBalance = await query(ethQuery, 'getBalance', [
          transactionMeta.txParams.from,
        ]);
      }

      log('Publishing transaction', transactionMeta.txParams);

      let { transactionHash: hash } = await this.publish(
        transactionMeta,
        rawTx,
      );

      if (hash === undefined) {
        hash = await this.publishTransaction(ethQuery, rawTx);
      }

      log('Publish successful', hash);

      transactionMeta = this.#updateTransactionInternal(
        {
          transactionId,
          note: 'TransactionController#approveTransaction - Transaction submitted',
        },
        (draftTxMeta) => {
          draftTxMeta.hash = hash;
          draftTxMeta.status = TransactionStatus.submitted;
          draftTxMeta.submittedTime = new Date().getTime();
          if (shouldUpdatePreTxBalance) {
            draftTxMeta.preTxBalance = preTxBalance;
            log('Updated pre-transaction balance', preTxBalance);
          }
        },
      );

      this.messagingSystem.publish(`${controllerName}:transactionSubmitted`, {
        transactionMeta,
      });

      this.messagingSystem.publish(
        `${controllerName}:transactionFinished`,
        transactionMeta,
      );
      this.#internalEvents.emit(`${transactionId}:finished`, transactionMeta);

      this.onTransactionStatusChange(transactionMeta);
      return ApprovalState.Approved;
      // TODO: Replace `any` with type
      // eslint-disable-next-line @typescript-eslint/no-explicit-any
    } catch (error: any) {
      this.failTransaction(transactionMeta, error);
      return ApprovalState.NotApproved;
    } finally {
      cleanupTasks.forEach((task) => task());
    }
  }

  private async publishTransaction(
    ethQuery: EthQuery,
    rawTransaction: string,
  ): Promise<string> {
    return await query(ethQuery, 'sendRawTransaction', [rawTransaction]);
  }

  /**
   * Cancels a transaction based on its ID by setting its status to "rejected"
   * and emitting a `<tx.id>:finished` hub event.
   *
   * @param transactionId - The ID of the transaction to cancel.
   * @param actionId - The actionId passed from UI
   */
  private cancelTransaction(transactionId: string, actionId?: string) {
    const transactionMeta = this.state.transactions.find(
      ({ id }) => id === transactionId,
    );
    if (!transactionMeta) {
      return;
    }
    this.update((state) => {
      const transactions = state.transactions.filter(
        ({ id }) => id !== transactionId,
      );
      state.transactions = this.trimTransactionsForState(transactions);
    });
    const updatedTransactionMeta = {
      ...transactionMeta,
      status: TransactionStatus.rejected as const,
    };
    this.messagingSystem.publish(
      `${controllerName}:transactionFinished`,
      updatedTransactionMeta,
    );
    this.#internalEvents.emit(
      `${transactionMeta.id}:finished`,
      updatedTransactionMeta,
    );
    this.messagingSystem.publish(`${controllerName}:transactionRejected`, {
      transactionMeta: updatedTransactionMeta,
      actionId,
    });
    this.onTransactionStatusChange(updatedTransactionMeta);
  }

  /**
   * Trim the amount of transactions that are set on the state. Checks
   * if the length of the tx history is longer then desired persistence
   * limit and then if it is removes the oldest confirmed or rejected tx.
   * Pending or unapproved transactions will not be removed by this
   * operation. For safety of presenting a fully functional transaction UI
   * representation, this function will not break apart transactions with the
   * same nonce, created on the same day, per network. Not accounting for
   * transactions of the same nonce, same day and network combo can result in
   * confusing or broken experiences in the UI.
   *
   * @param transactions - The transactions to be applied to the state.
   * @returns The trimmed list of transactions.
   */
  private trimTransactionsForState(
    transactions: TransactionMeta[],
  ): TransactionMeta[] {
    const nonceNetworkSet = new Set();

    const txsToKeep = [...transactions]
      .sort((a, b) => (a.time > b.time ? -1 : 1)) // Descending time order
      .filter((tx) => {
        const { chainId, status, txParams, time } = tx;

        if (txParams) {
          const key = `${String(txParams.nonce)}-${convertHexToDecimal(
            chainId,
          )}-${new Date(time).toDateString()}`;

          if (nonceNetworkSet.has(key)) {
            return true;
          } else if (
            nonceNetworkSet.size < this.#transactionHistoryLimit ||
            !this.isFinalState(status)
          ) {
            nonceNetworkSet.add(key);
            return true;
          }
        }

        return false;
      });

    txsToKeep.reverse(); // Ascending time order
    return txsToKeep;
  }

  /**
   * Determines if the transaction is in a final state.
   *
   * @param status - The transaction status.
   * @returns Whether the transaction is in a final state.
   */
  private isFinalState(status: TransactionStatus): boolean {
    return (
      status === TransactionStatus.rejected ||
      status === TransactionStatus.confirmed ||
      status === TransactionStatus.failed
    );
  }

  /**
   * Whether the transaction has at least completed all local processing.
   *
   * @param status - The transaction status.
   * @returns Whether the transaction is in a final state.
   */
  private isLocalFinalState(status: TransactionStatus): boolean {
    return [
      TransactionStatus.confirmed,
      TransactionStatus.failed,
      TransactionStatus.rejected,
      TransactionStatus.submitted,
    ].includes(status);
  }

  private async requestApproval(
    txMeta: TransactionMeta,
    { shouldShowRequest }: { shouldShowRequest: boolean },
  ): Promise<AddResult> {
    const id = this.getApprovalId(txMeta);
    const { origin } = txMeta;
    const type = ApprovalType.Transaction;
    const requestData = { txId: txMeta.id };

    return (await this.messagingSystem.call(
      'ApprovalController:addRequest',
      {
        id,
        origin: origin || ORIGIN_METAMASK,
        type,
        requestData,
        expectsResult: true,
      },
      shouldShowRequest,
    )) as Promise<AddResult>;
  }

  private getTransaction(
    transactionId: string,
  ): Readonly<TransactionMeta> | undefined {
    const { transactions } = this.state;
    return transactions.find(({ id }) => id === transactionId);
  }

  private getTransactionOrThrow(
    transactionId: string,
    errorMessagePrefix = 'TransactionController',
  ): Readonly<TransactionMeta> {
    const txMeta = this.getTransaction(transactionId);
    if (!txMeta) {
      throw new Error(
        `${errorMessagePrefix}: No transaction found with id ${transactionId}`,
      );
    }
    return txMeta;
  }

  private getApprovalId(txMeta: TransactionMeta) {
    return String(txMeta.id);
  }

  private isTransactionCompleted(transactionId: string): {
    meta?: TransactionMeta;
    isCompleted: boolean;
  } {
    const transaction = this.getTransaction(transactionId);

    if (!transaction) {
      return { meta: undefined, isCompleted: false };
    }

    const isCompleted = this.isLocalFinalState(transaction.status);

    return { meta: transaction, isCompleted };
  }

<<<<<<< HEAD
  private getChainId(networkClientId?: NetworkClientId): Hex | undefined {
    if (networkClientId) {
      return this.messagingSystem.call(
        `NetworkController:getNetworkClientById`,
        networkClientId,
      ).configuration.chainId;
    }

    return this.getNetworkState()?.providerConfig.chainId;
=======
  private getChainId(networkClientId?: NetworkClientId): Hex {
    const globalChainId = this.#getGlobalChainId();
    const globalNetworkClientId = this.#getGlobalNetworkClientId();

    if (!networkClientId || networkClientId === globalNetworkClientId) {
      return globalChainId;
    }

    return this.messagingSystem.call(
      `NetworkController:getNetworkClientById`,
      networkClientId,
    ).configuration.chainId;
>>>>>>> 63a10686
  }

  private prepareUnsignedEthTx(
    chainId: Hex,
    txParams: TransactionParams,
  ): TypedTransaction {
    return TransactionFactory.fromTxData(txParams, {
      freeze: false,
      common: this.getCommonConfiguration(chainId),
    });
  }

  /**
   * `@ethereumjs/tx` uses `@ethereumjs/common` as a configuration tool for
   * specifying which chain, network, hardfork and EIPs to support for
   * a transaction. By referencing this configuration, and analyzing the fields
   * specified in txParams, @ethereumjs/tx is able to determine which EIP-2718
   * transaction type to use.
   *
   * @param chainId - The chainId to use for the configuration.
   * @returns common configuration object
   */
  private getCommonConfiguration(chainId: Hex): Common {
    const customChainParams: Partial<ChainConfig> = {
      chainId: parseInt(chainId, 16),
      defaultHardfork: HARDFORK,
    };

    return Common.custom(customChainParams);
  }

  private onIncomingTransactions({
    added,
    updated,
  }: {
    added: TransactionMeta[];
    updated: TransactionMeta[];
  }) {
    this.update((state) => {
      const { transactions: currentTransactions } = state;
      const updatedTransactions = [
        ...added,
        ...currentTransactions.map((originalTransaction) => {
          const updatedTransaction = updated.find(
            ({ hash }) => hash === originalTransaction.hash,
          );

          return updatedTransaction ?? originalTransaction;
        }),
      ];

      state.transactions = this.trimTransactionsForState(updatedTransactions);
    });
  }

  private onUpdatedLastFetchedBlockNumbers({
    lastFetchedBlockNumbers,
    blockNumber,
  }: {
    lastFetchedBlockNumbers: {
      [key: string]: number;
    };
    blockNumber: number;
  }) {
    this.update((state) => {
      state.lastFetchedBlockNumbers = lastFetchedBlockNumbers;
    });
    this.messagingSystem.publish(
      `${controllerName}:incomingTransactionBlockReceived`,
      blockNumber,
    );
  }

  private generateDappSuggestedGasFees(
    txParams: TransactionParams,
    origin?: string,
  ): DappSuggestedGasFees | undefined {
    if (!origin || origin === ORIGIN_METAMASK) {
      return undefined;
    }

    const { gasPrice, maxFeePerGas, maxPriorityFeePerGas, gas } = txParams;

    if (
      gasPrice === undefined &&
      maxFeePerGas === undefined &&
      maxPriorityFeePerGas === undefined &&
      gas === undefined
    ) {
      return undefined;
    }

    const dappSuggestedGasFees: DappSuggestedGasFees = {};

    if (gasPrice !== undefined) {
      dappSuggestedGasFees.gasPrice = gasPrice;
    } else if (
      maxFeePerGas !== undefined ||
      maxPriorityFeePerGas !== undefined
    ) {
      dappSuggestedGasFees.maxFeePerGas = maxFeePerGas;
      dappSuggestedGasFees.maxPriorityFeePerGas = maxPriorityFeePerGas;
    }

    if (gas !== undefined) {
      dappSuggestedGasFees.gas = gas;
    }

    return dappSuggestedGasFees;
  }

  /**
   * Validates and adds external provided transaction to state.
   *
   * @param transactionMeta - Nominated external transaction to be added to state.
   * @returns The new transaction.
   */
  private addExternalTransaction(transactionMeta: TransactionMeta) {
    const { chainId } = transactionMeta;
    const { transactions } = this.state;
    const fromAddress = transactionMeta?.txParams?.from;
    const sameFromAndNetworkTransactions = transactions.filter(
      (transaction) =>
        transaction.txParams.from === fromAddress &&
        transaction.chainId === chainId,
    );
    const confirmedTxs = sameFromAndNetworkTransactions.filter(
      (transaction) => transaction.status === TransactionStatus.confirmed,
    );
    const pendingTxs = sameFromAndNetworkTransactions.filter(
      (transaction) => transaction.status === TransactionStatus.submitted,
    );

    validateConfirmedExternalTransaction(
      transactionMeta,
      confirmedTxs,
      pendingTxs,
    );

    // Make sure provided external transaction has non empty history array
    const newTransactionMeta =
      (transactionMeta.history ?? []).length === 0 && !this.isHistoryDisabled
        ? addInitialHistorySnapshot(transactionMeta)
        : transactionMeta;

    this.update((state) => {
      state.transactions = this.trimTransactionsForState([
        ...state.transactions,
        newTransactionMeta,
      ]);
    });

    return newTransactionMeta;
  }

  /**
   * Sets other txMeta statuses to dropped if the txMeta that has been confirmed has other transactions
   * in the transactions have the same nonce.
   *
   * @param transactionId - Used to identify original transaction.
   */
  private markNonceDuplicatesDropped(transactionId: string) {
    const transactionMeta = this.getTransaction(transactionId);
    if (!transactionMeta) {
      return;
    }
    const nonce = transactionMeta.txParams?.nonce;
    const from = transactionMeta.txParams?.from;
    const { chainId } = transactionMeta;

    const sameNonceTransactions = this.state.transactions.filter(
      (transaction) =>
        transaction.id !== transactionId &&
        transaction.txParams.from === from &&
        transaction.txParams.nonce === nonce &&
        transaction.chainId === chainId &&
        transaction.type !== TransactionType.incoming,
    );
    const sameNonceTransactionIds = sameNonceTransactions.map(
      (transaction) => transaction.id,
    );

    if (sameNonceTransactions.length === 0) {
      return;
    }

    this.update((state) => {
      for (const transaction of state.transactions) {
        if (sameNonceTransactionIds.includes(transaction.id)) {
          transaction.replacedBy = transactionMeta?.hash;
          transaction.replacedById = transactionMeta?.id;
        }
      }
    });

    for (const transaction of this.state.transactions) {
      if (
        sameNonceTransactionIds.includes(transaction.id) &&
        transaction.status !== TransactionStatus.failed
      ) {
        this.setTransactionStatusDropped(transaction);
      }
    }
  }

  /**
   * Method to set transaction status to dropped.
   *
   * @param transactionMeta - TransactionMeta of transaction to be marked as dropped.
   */
  private setTransactionStatusDropped(transactionMeta: TransactionMeta) {
    const updatedTransactionMeta = {
      ...transactionMeta,
      status: TransactionStatus.dropped as const,
    };
    this.messagingSystem.publish(`${controllerName}:transactionDropped`, {
      transactionMeta: updatedTransactionMeta,
    });
    this.updateTransaction(
      updatedTransactionMeta,
      'TransactionController#setTransactionStatusDropped - Transaction dropped',
    );
    this.onTransactionStatusChange(updatedTransactionMeta);
  }

  /**
   * Get transaction with provided actionId.
   *
   * @param actionId - Unique ID to prevent duplicate requests
   * @returns the filtered transaction
   */
  private getTransactionWithActionId(actionId?: string) {
    return this.state.transactions.find(
      (transaction) => actionId && transaction.actionId === actionId,
    );
  }

  private async waitForTransactionFinished(
    transactionId: string,
  ): Promise<TransactionMeta> {
    return new Promise((resolve) => {
      this.#internalEvents.once(`${transactionId}:finished`, (txMeta) => {
        resolve(txMeta);
      });
    });
  }

  /**
   * Updates the r, s, and v properties of a TransactionMeta object
   * with values from a signed transaction.
   *
   * @param transactionMeta - The TransactionMeta object to update.
   * @param signedTx - The encompassing type for all transaction types containing r, s, and v values.
   * @returns The updated TransactionMeta object.
   */
  private updateTransactionMetaRSV(
    transactionMeta: TransactionMeta,
    signedTx: TypedTransaction,
  ): TransactionMeta {
    const transactionMetaWithRsv = cloneDeep(transactionMeta);

    for (const key of ['r', 's', 'v'] as const) {
      const value = signedTx[key];

      if (value === undefined || value === null) {
        continue;
      }

      transactionMetaWithRsv[key] = add0x(value.toString(16));
    }

    return transactionMetaWithRsv;
  }

  private async getEIP1559Compatibility(networkClientId?: NetworkClientId) {
    const currentNetworkIsEIP1559Compatible =
      await this.getCurrentNetworkEIP1559Compatibility(networkClientId);

    const currentAccountIsEIP1559Compatible =
      await this.getCurrentAccountEIP1559Compatibility();

    return (
      currentNetworkIsEIP1559Compatible && currentAccountIsEIP1559Compatible
    );
  }

  private async signTransaction(
    transactionMeta: TransactionMeta,
    txParams: TransactionParams,
  ): Promise<string | undefined> {
    log('Signing transaction', txParams);

    const unsignedEthTx = this.prepareUnsignedEthTx(
      transactionMeta.chainId,
      txParams,
    );

    this.approvingTransactionIds.add(transactionMeta.id);

    const signedTx = await new Promise<TypedTransaction>((resolve, reject) => {
      this.sign?.(
        unsignedEthTx,
        txParams.from,
        ...this.getAdditionalSignArguments(transactionMeta),
      ).then(resolve, reject);

      this.signAbortCallbacks.set(transactionMeta.id, () =>
        reject(new Error('Signing aborted by user')),
      );
    });

    this.signAbortCallbacks.delete(transactionMeta.id);

    if (!signedTx) {
      log('Skipping signed status as no signed transaction');
      return undefined;
    }

    if (!this.afterSign(transactionMeta, signedTx)) {
      this.updateTransaction(
        transactionMeta,
        'TransactionController#signTransaction - Update after sign',
      );

      log('Skipping signed status based on hook');

      return undefined;
    }

    const transactionMetaWithRsv = {
      ...this.updateTransactionMetaRSV(transactionMeta, signedTx),
      status: TransactionStatus.signed as const,
    };

    this.updateTransaction(
      transactionMetaWithRsv,
      'TransactionController#approveTransaction - Transaction signed',
    );

    this.onTransactionStatusChange(transactionMetaWithRsv);

    const rawTx = bufferToHex(signedTx.serialize());

    const transactionMetaWithRawTx = merge({}, transactionMetaWithRsv, {
      rawTx,
    });

    this.updateTransaction(
      transactionMetaWithRawTx,
      'TransactionController#approveTransaction - RawTransaction added',
    );

    return rawTx;
  }

  private onTransactionStatusChange(transactionMeta: TransactionMeta) {
    this.messagingSystem.publish(`${controllerName}:transactionStatusUpdated`, {
      transactionMeta,
    });
  }

  private getNonceTrackerTransactions(
    status: TransactionStatus,
    address: string,
    chainId?: Hex,
  ) {
    const finalChainId = chainId ?? (this.getChainId() as string);

    return getAndFormatTransactionsForNonceTracker(
      finalChainId,
      address,
      status,
      this.state.transactions,
    );
  }

  private onConfirmedTransaction(transactionMeta: TransactionMeta) {
    log('Processing confirmed transaction', transactionMeta.id);

    this.markNonceDuplicatesDropped(transactionMeta.id);

    this.messagingSystem.publish(
      `${controllerName}:transactionConfirmed`,
      transactionMeta,
    );

    this.onTransactionStatusChange(transactionMeta);

    // Intentional given potential duration of process.
    // eslint-disable-next-line @typescript-eslint/no-floating-promises
    this.updatePostBalance(transactionMeta);
  }

  private async updatePostBalance(transactionMeta: TransactionMeta) {
    try {
      if (transactionMeta.type !== TransactionType.swap) {
        return;
      }

      const ethQuery = this.#getEthQueryOrThrow({
        networkClientId: transactionMeta.networkClientId,
        chainId: transactionMeta.chainId,
      });

      const { updatedTransactionMeta, approvalTransactionMeta } =
        await updatePostTransactionBalance(transactionMeta, {
          ethQuery,
          getTransaction: this.getTransaction.bind(this),
          updateTransaction: this.updateTransaction.bind(this),
        });

      this.messagingSystem.publish(
        `${controllerName}:postTransactionBalanceUpdated`,
        {
          transactionMeta: updatedTransactionMeta,
          approvalTransactionMeta,
        },
      );
    } catch (error) {
      /* istanbul ignore next */
      log('Error while updating post transaction balance', error);
    }
  }

  #createNonceTracker({
    provider,
    blockTracker,
    chainId,
  }: {
    provider: Provider;
    blockTracker: BlockTracker;
    chainId?: Hex;
  }): NonceTracker {
    return new NonceTracker({
      // TODO: Fix types
      // eslint-disable-next-line @typescript-eslint/no-explicit-any
      provider: provider as any,
      // @ts-expect-error TODO: Fix types
      blockTracker,
      getPendingTransactions: this.#getNonceTrackerPendingTransactions.bind(
        this,
        chainId,
      ),
      getConfirmedTransactions: (address) =>
        this.getNonceTrackerTransactions(
          TransactionStatus.confirmed,
          address,
          chainId,
        ),
    });
  }

  #createIncomingTransactionHelper({
    getBlockTracker,
    getChainId,
    etherscanRemoteTransactionSource,
  }: {
    getBlockTracker: () => BlockTracker | undefined;
    getChainId: () => Hex | undefined;
    etherscanRemoteTransactionSource: EtherscanRemoteTransactionSource;
  }): IncomingTransactionHelper {
    const incomingTransactionHelper = new IncomingTransactionHelper({
      getBlockTracker,
      getChainId,
      getCurrentAccount: this.getSelectedAddress,
      getLastFetchedBlockNumbers: () => this.state.lastFetchedBlockNumbers,
      isEnabled: this.#incomingTransactionOptions.isEnabled,
      queryEntireHistory: this.#incomingTransactionOptions.queryEntireHistory,
      remoteTransactionSource: etherscanRemoteTransactionSource,
      transactionLimit: this.#transactionHistoryLimit,
      updateTransactions: this.#incomingTransactionOptions.updateTransactions,
    });

    this.#addIncomingTransactionHelperListeners(incomingTransactionHelper);

    return incomingTransactionHelper;
  }

  #createPendingTransactionTracker({
    getBlockTracker,
    getChainId,
    getEthQuery,
  }: {
    getBlockTracker: () => BlockTracker | undefined;
    getChainId: () => Hex | undefined;
    getEthQuery: () => EthQuery | undefined;
  }): PendingTransactionTracker {
    const pendingTransactionTracker = new PendingTransactionTracker({
      approveTransaction: async (transactionId: string) => {
        await this.approveTransaction(transactionId);
      },
      getBlockTracker,
      getChainId,
      getEthQuery,
      getTransactions: () => this.state.transactions,
      isResubmitEnabled: this.#pendingTransactionOptions.isResubmitEnabled,
      getGlobalLock: (chainId: Hex) =>
        this.#multichainTrackingHelper.acquireNonceLockForChainIdKey({
          chainId,
        }),
      publishTransaction: this.publishTransaction.bind(this),
      hooks: {
        beforeCheckPendingTransaction:
          this.beforeCheckPendingTransaction.bind(this),
        beforePublish: this.beforePublish.bind(this),
      },
    });

    this.#addPendingTransactionTrackerListeners(pendingTransactionTracker);

    return pendingTransactionTracker;
  }

  #checkForPendingTransactionAndStartPolling = () => {
    // PendingTransactionTracker reads state through its getTransactions hook
    this.pendingTransactionTracker.startIfPendingTransactions();
    this.#multichainTrackingHelper.checkForPendingTransactionAndStartPolling();
  };

  #stopAllTracking() {
    this.pendingTransactionTracker.stop();
    this.#removePendingTransactionTrackerListeners(
      this.pendingTransactionTracker,
    );
    this.incomingTransactionHelper.stop();
    this.#removeIncomingTransactionHelperListeners(
      this.incomingTransactionHelper,
    );

    this.#multichainTrackingHelper.stopAllTracking();
  }

  #removeIncomingTransactionHelperListeners(
    incomingTransactionHelper: IncomingTransactionHelper,
  ) {
    incomingTransactionHelper.hub.removeAllListeners('transactions');
    incomingTransactionHelper.hub.removeAllListeners(
      'updatedLastFetchedBlockNumbers',
    );
  }

  #addIncomingTransactionHelperListeners(
    incomingTransactionHelper: IncomingTransactionHelper,
  ) {
    incomingTransactionHelper.hub.on(
      'transactions',
      this.onIncomingTransactions.bind(this),
    );
    incomingTransactionHelper.hub.on(
      'updatedLastFetchedBlockNumbers',
      this.onUpdatedLastFetchedBlockNumbers.bind(this),
    );
  }

  #removePendingTransactionTrackerListeners(
    pendingTransactionTracker: PendingTransactionTracker,
  ) {
    pendingTransactionTracker.hub.removeAllListeners('transaction-confirmed');
    pendingTransactionTracker.hub.removeAllListeners('transaction-dropped');
    pendingTransactionTracker.hub.removeAllListeners('transaction-failed');
    pendingTransactionTracker.hub.removeAllListeners('transaction-updated');
  }

  #addPendingTransactionTrackerListeners(
    pendingTransactionTracker: PendingTransactionTracker,
  ) {
    pendingTransactionTracker.hub.on(
      'transaction-confirmed',
      this.onConfirmedTransaction.bind(this),
    );

    pendingTransactionTracker.hub.on(
      'transaction-dropped',
      this.setTransactionStatusDropped.bind(this),
    );

    pendingTransactionTracker.hub.on(
      'transaction-failed',
      this.failTransaction.bind(this),
    );

    pendingTransactionTracker.hub.on(
      'transaction-updated',
      this.updateTransaction.bind(this),
    );
  }

  #getNonceTrackerPendingTransactions(
    chainId: Hex | undefined,
    address: string,
  ) {
    const standardPendingTransactions = this.getNonceTrackerTransactions(
      TransactionStatus.submitted,
      address,
      chainId,
    );

    const externalPendingTransactions = this.getExternalPendingTransactions(
      address,
      chainId,
    );

    return [...standardPendingTransactions, ...externalPendingTransactions];
  }

  private async publishTransactionForRetry(
    ethQuery: EthQuery,
    rawTx: string,
    transactionMeta: TransactionMeta,
  ): Promise<string> {
    try {
      const hash = await this.publishTransaction(ethQuery, rawTx);
      return hash;
    } catch (error: unknown) {
      if (this.isTransactionAlreadyConfirmedError(error as Error)) {
        await this.pendingTransactionTracker.forceCheckTransaction(
          transactionMeta,
        );
        throw new Error('Previous transaction is already confirmed');
      }
      throw error;
    }
  }

  /**
   * Ensures that error is a nonce issue
   *
   * @param error - The error to check
   * @returns Whether or not the error is a nonce issue
   */
  // TODO: Replace `any` with type
  // Some networks are returning original error in the data field
  // eslint-disable-next-line @typescript-eslint/no-explicit-any
  private isTransactionAlreadyConfirmedError(error: any): boolean {
    return (
      error?.message?.includes('nonce too low') ||
      error?.data?.message?.includes('nonce too low')
    );
  }

  #getGasFeeFlows(): GasFeeFlow[] {
    if (this.#testGasFeeFlows) {
      return [new TestGasFeeFlow()];
    }

    return [new LineaGasFeeFlow(), new DefaultGasFeeFlow()];
  }

  #getLayer1GasFeeFlows(): Layer1GasFeeFlow[] {
    return [new OptimismLayer1GasFeeFlow(), new ScrollLayer1GasFeeFlow()];
  }

  #updateTransactionInternal(
    {
      transactionId,
      note,
      skipHistory,
    }: { transactionId: string; note?: string; skipHistory?: boolean },
    callback: (transactionMeta: TransactionMeta) => TransactionMeta | void,
  ): Readonly<TransactionMeta> {
    let updatedTransactionParams: (keyof TransactionParams)[] = [];

    this.update((state) => {
      const index = state.transactions.findIndex(
        ({ id }) => id === transactionId,
      );

      let transactionMeta = state.transactions[index];

      // eslint-disable-next-line n/callback-return
      transactionMeta = callback(transactionMeta) ?? transactionMeta;

      transactionMeta.txParams = normalizeTransactionParams(
        transactionMeta.txParams,
      );

      validateTxParams(transactionMeta.txParams);

      updatedTransactionParams =
        this.#checkIfTransactionParamsUpdated(transactionMeta);

      if (skipHistory !== true) {
        transactionMeta = updateTransactionHistory(
          transactionMeta,
          note ?? 'Transaction updated',
        );
      }
      state.transactions[index] = transactionMeta;
    });

    const transactionMeta = this.getTransaction(
      transactionId,
    ) as TransactionMeta;

    if (updatedTransactionParams.length > 0) {
      this.#onTransactionParamsUpdated(
        transactionMeta,
        updatedTransactionParams,
      );
    }

    return transactionMeta;
  }

  #checkIfTransactionParamsUpdated(newTransactionMeta: TransactionMeta) {
    const { id: transactionId, txParams: newParams } = newTransactionMeta;

    const originalParams = this.getTransaction(transactionId)?.txParams;

    if (!originalParams || isEqual(originalParams, newParams)) {
      return [];
    }

    const params = Object.keys(newParams) as (keyof TransactionParams)[];

    const updatedProperties = params.filter(
      (param) => newParams[param] !== originalParams[param],
    );

    log(
      'Transaction parameters have been updated',
      transactionId,
      updatedProperties,
      originalParams,
      newParams,
    );

    return updatedProperties;
  }

  #onTransactionParamsUpdated(
    transactionMeta: TransactionMeta,
    updatedParams: (keyof TransactionParams)[],
  ) {
    if (
      (['to', 'value', 'data'] as const).some((param) =>
        updatedParams.includes(param),
      )
    ) {
      log('Updating simulation data due to transaction parameter update');
      // eslint-disable-next-line @typescript-eslint/no-floating-promises
      this.#updateSimulationData(transactionMeta);
    }
  }

  async #updateSimulationData(transactionMeta: TransactionMeta) {
    const { id: transactionId, chainId, txParams } = transactionMeta;
    const { from, to, value, data } = txParams;

    let simulationData: SimulationData = {
      error: {
        code: SimulationErrorCode.Disabled,
        message: 'Simulation disabled',
      },
      tokenBalanceChanges: [],
    };

    if (this.#isSimulationEnabled()) {
      this.#updateTransactionInternal(
        { transactionId, skipHistory: true },
        (txMeta) => {
          txMeta.simulationData = undefined;
        },
      );

      simulationData = await getSimulationData({
        chainId,
        from: from as Hex,
        to: to as Hex,
        value: value as Hex,
        data: data as Hex,
      });
    }

    const finalTransactionMeta = this.getTransaction(transactionId);

    if (!finalTransactionMeta) {
      log(
        'Cannot update simulation data as transaction not found',
        transactionId,
        simulationData,
      );

      return;
    }

    this.#updateTransactionInternal(
      {
        transactionId,
        note: 'TransactionController#updateSimulationData - Update simulation data',
      },
      (txMeta) => {
        txMeta.simulationData = simulationData;
      },
    );

    log('Updated simulation data', transactionId, simulationData);
  }

  #onGasFeePollerTransactionUpdate({
    transactionId,
    gasFeeEstimates,
    gasFeeEstimatesLoaded,
    layer1GasFee,
  }: {
    transactionId: string;
    gasFeeEstimates?: GasFeeEstimates;
    gasFeeEstimatesLoaded?: boolean;
    layer1GasFee?: Hex;
  }) {
    this.#updateTransactionInternal(
      { transactionId, skipHistory: true },
      (txMeta) => {
        if (gasFeeEstimates) {
          txMeta.gasFeeEstimates = gasFeeEstimates;
        }

        if (gasFeeEstimatesLoaded !== undefined) {
          txMeta.gasFeeEstimatesLoaded = gasFeeEstimatesLoaded;
        }

        if (layer1GasFee) {
          txMeta.layer1GasFee = layer1GasFee;
        }
      },
    );
  }

  #getNetworkClientId({
    networkClientId: requestNetworkClientId,
    chainId,
  }: {
    networkClientId?: NetworkClientId;
    chainId?: Hex;
  }) {
    const globalChainId = this.#getGlobalChainId();
    const globalNetworkClientId = this.#getGlobalNetworkClientId();

    if (requestNetworkClientId) {
      return requestNetworkClientId;
    }

    if (!chainId || chainId === globalChainId) {
      return globalNetworkClientId;
    }

    return this.messagingSystem.call(
      `NetworkController:findNetworkClientIdByChainId`,
      chainId,
    );
  }

  #getGlobalNetworkClientId() {
    return this.getNetworkState().selectedNetworkClientId;
  }

  #getGlobalChainId() {
    return this.getNetworkState().providerConfig.chainId;
  }

  #isCustomNetwork(networkClientId?: NetworkClientId) {
    const globalNetworkClientId = this.#getGlobalNetworkClientId();

    if (!networkClientId || networkClientId === globalNetworkClientId) {
      return this.getNetworkState().providerConfig.type === NetworkType.rpc;
    }

    return (
      this.messagingSystem.call(
        `NetworkController:getNetworkClientById`,
        networkClientId,
      ).configuration.type === NetworkClientType.Custom
    );
  }

  #getEthQueryOrThrow({
    networkClientId,
    chainId,
  }: {
    networkClientId?: NetworkClientId;
    chainId?: Hex;
  }): EthQuery {
    const ethQuery = this.#multichainTrackingHelper.getEthQuery({
      networkClientId,
      chainId,
    });

    if (!ethQuery) {
      throw providerErrors.disconnected();
    }

    return ethQuery;
  }

  #getChainIdOrThrow(networkClientId?: NetworkClientId): Hex {
    const chainId = this.getChainId(networkClientId);

    if (!chainId) {
      throw providerErrors.disconnected();
    }

    return chainId;
  }
}<|MERGE_RESOLUTION|>--- conflicted
+++ resolved
@@ -289,16 +289,12 @@
     address: string,
     chainId?: string,
   ) => NonceTrackerTransaction[];
-<<<<<<< HEAD
-  getGasFeeEstimates?: () => Promise<GasFeeState>;
+  getGasFeeEstimates?: (
+    options: FetchGasFeeEstimateOptions,
+  ) => Promise<GasFeeState>;
   getGlobalProviderAndBlockTracker: () =>
     | { provider: Provider; blockTracker: BlockTracker }
     | undefined;
-=======
-  getGasFeeEstimates?: (
-    options: FetchGasFeeEstimateOptions,
-  ) => Promise<GasFeeState>;
->>>>>>> 63a10686
   getNetworkClientRegistry: NetworkController['getNetworkClientRegistry'];
   getNetworkState: () => NetworkState;
   getPermittedAccounts: (origin?: string) => Promise<string[]>;
@@ -640,16 +636,14 @@
 
   #isSimulationEnabled: () => boolean;
 
-<<<<<<< HEAD
   #getGlobalProviderAndBlockTracker: () =>
     | {
         provider: Provider;
         blockTracker: BlockTracker;
       }
     | undefined;
-=======
+
   #testGasFeeFlows: boolean;
->>>>>>> 63a10686
 
   private readonly afterSign: (
     transactionMeta: TransactionMeta,
@@ -840,12 +834,6 @@
     this.publish =
       hooks?.publish ?? (() => Promise.resolve({ transactionHash: undefined }));
 
-<<<<<<< HEAD
-=======
-    this.nonceTracker = this.#createNonceTracker({
-      provider,
-      blockTracker,
-    });
 
     const findNetworkClientIdByChainId = (chainId: Hex) => {
       return this.messagingSystem.call(
@@ -854,22 +842,11 @@
       );
     };
 
->>>>>>> 63a10686
     this.#multichainTrackingHelper = new MultichainTrackingHelper({
       isMultichainEnabled,
       incomingTransactionOptions: incomingTransactions,
-<<<<<<< HEAD
-      findNetworkClientIdByChainId: (chainId: Hex) => {
-        return this.messagingSystem.call(
-          `NetworkController:findNetworkClientIdByChainId`,
-          chainId,
-        );
-      },
+      findNetworkClientIdByChainId,
       getGlobalProviderAndBlockTracker,
-      getGlobalProviderConfig: () => getNetworkState()?.providerConfig,
-=======
-      findNetworkClientIdByChainId,
->>>>>>> 63a10686
       getNetworkClientById: ((networkClientId: NetworkClientId) => {
         return this.messagingSystem.call(
           `NetworkController:getNetworkClientById`,
@@ -958,12 +935,8 @@
       this.pendingTransactionTracker.startIfPendingTransactions();
       this.initApprovedTransactions();
     });
-<<<<<<< HEAD
-=======
-
-    this.onBootCleanup();
+
     this.#checkForPendingTransactionAndStartPolling();
->>>>>>> 63a10686
   }
 
   /**
@@ -1118,7 +1091,12 @@
           networkClientId,
         };
 
-    await this.updateGasProperties(addedTransactionMeta, ethQuery);
+    const provider = this.#getProviderOrThrow({
+      networkClientId,
+      chainId,
+    });
+
+    await this.updateGasProperties(addedTransactionMeta, ethQuery, provider);
 
     // Checks if a transaction already exists with a given actionId
     if (!existingTransactionMeta) {
@@ -2030,16 +2008,14 @@
     ) as TransactionParams;
 
     const updatedTransaction = merge({}, transactionMeta, editableParams);
-<<<<<<< HEAD
-    const ethQuery = this.#getEthQueryOrThrow({
-      networkClientId: transactionMeta.networkClientId,
-=======
-    const provider = this.#multichainTrackingHelper.getProvider({
->>>>>>> 63a10686
+    const provider = this.#getProviderOrThrow({
       chainId: transactionMeta.chainId,
       networkClientId: transactionMeta.networkClientId,
     });
-    const ethQuery = new EthQuery(provider);
+    const ethQuery = this.#getEthQueryOrThrow({
+      chainId: transactionMeta.chainId,
+      networkClientId: transactionMeta.networkClientId,
+    });
     const { type } = await determineTransactionType(
       updatedTransaction.txParams,
       ethQuery,
@@ -2406,9 +2382,9 @@
       this.gasFeeFlows,
     ) as GasFeeFlow;
 
-    const ethQuery = this.#multichainTrackingHelper.getEthQuery({
-      networkClientId,
-      chainId,
+    const ethQuery = this.#getEthQueryOrThrow({
+      chainId: transactionMeta.chainId,
+      networkClientId: transactionMeta.networkClientId,
     });
 
     const gasFeeControllerData = await this.getGasFeeEstimates({
@@ -2439,7 +2415,7 @@
     chainId?: Hex;
     networkClientId?: NetworkClientId;
   }): Promise<Hex | undefined> {
-    const provider = this.#multichainTrackingHelper.getProvider({
+    const provider = this.#getProviderOrThrow({
       networkClientId,
       chainId,
     });
@@ -2535,6 +2511,7 @@
   private async updateGasProperties(
     transactionMeta: TransactionMeta,
     ethQuery: EthQuery,
+    provider: Provider,
   ) {
     const isEIP1559Compatible =
       (await this.getEIP1559Compatibility(transactionMeta.networkClientId)) &&
@@ -2544,19 +2521,6 @@
 
     const isCustomNetwork = this.#isCustomNetwork(networkClientId);
 
-<<<<<<< HEAD
-=======
-    const ethQuery = this.#multichainTrackingHelper.getEthQuery({
-      networkClientId,
-      chainId,
-    });
-
-    const provider = this.#multichainTrackingHelper.getProvider({
-      networkClientId,
-      chainId,
-    });
-
->>>>>>> 63a10686
     await updateGas({
       ethQuery,
       chainId,
@@ -2729,20 +2693,12 @@
         this.approvingTransactionIds.delete(transactionId),
       );
 
-      const getNonceLock = (address: string) =>
+      const getNonceLock = (address: string, networkClientId?: NetworkClientId) =>
         this.#multichainTrackingHelper.getNonceLock(address, networkClientId);
 
       const [nonce, releaseNonce] = await getNextNonce(
         transactionMeta,
-<<<<<<< HEAD
         getNonceLock,
-=======
-        (address: string) =>
-          this.#multichainTrackingHelper.getNonceLock(
-            address,
-            transactionMeta.networkClientId,
-          ),
->>>>>>> 63a10686
       );
 
       // must set transaction to submitted/failed before releasing lock
@@ -3040,7 +2996,7 @@
     return { meta: transaction, isCompleted };
   }
 
-<<<<<<< HEAD
+/*
   private getChainId(networkClientId?: NetworkClientId): Hex | undefined {
     if (networkClientId) {
       return this.messagingSystem.call(
@@ -3050,8 +3006,9 @@
     }
 
     return this.getNetworkState()?.providerConfig.chainId;
-=======
-  private getChainId(networkClientId?: NetworkClientId): Hex {
+  }
+  */
+  private getChainId(networkClientId?: NetworkClientId): Hex | undefined {
     const globalChainId = this.#getGlobalChainId();
     const globalNetworkClientId = this.#getGlobalNetworkClientId();
 
@@ -3063,7 +3020,6 @@
       `NetworkController:getNetworkClientById`,
       networkClientId,
     ).configuration.chainId;
->>>>>>> 63a10686
   }
 
   private prepareUnsignedEthTx(
@@ -3967,4 +3923,23 @@
 
     return chainId;
   }
+
+  #getProviderOrThrow({
+    networkClientId,
+    chainId,
+  }: {
+    networkClientId?: NetworkClientId;
+    chainId?: Hex;
+  }): Provider {
+    const provider = this.#multichainTrackingHelper.getProvider({
+      networkClientId,
+      chainId,
+    });
+
+    if (!provider) {
+      throw providerErrors.disconnected();
+    }
+
+    return provider;
+  }
 }