--- conflicted
+++ resolved
@@ -31,10 +31,7 @@
   NetworkState,
   Provider,
 } from '@metamask/network-controller';
-<<<<<<< HEAD
 import type { CaipChainId } from '@metamask/utils';
-=======
->>>>>>> 8725c8b4
 import { Mutex } from 'async-mutex';
 import MethodRegistry from 'eth-method-registry';
 import { errorCodes, ethErrors } from 'eth-rpc-errors';
@@ -82,39 +79,6 @@
   etherscanApiKey?: string;
 }
 
-<<<<<<< HEAD
-/**
- * @type Transaction
- *
- * Transaction representation
- * @property chainId - Network ID as per EIP-155
- * @property data - Data to pass with this transaction
- * @property from - Address to send this transaction from
- * @property gas - Gas to send with this transaction
- * @property gasPrice - Price of gas with this transaction
- * @property gasUsed - Gas used in the transaction
- * @property nonce - Unique number to prevent replay attacks
- * @property to - Address to send this transaction to
- * @property value - Value associated with this transaction
- */
-export interface Transaction {
-  chainId?: string; // Eth specific
-  data?: string;
-  from: string;
-  gas?: string;
-  gasPrice?: string;
-  gasUsed?: string;
-  nonce?: string;
-  to?: string;
-  value?: string;
-  maxFeePerGas?: string;
-  maxPriorityFeePerGas?: string;
-  estimatedBaseFee?: string;
-  estimateGasError?: string;
-}
-
-=======
->>>>>>> 8725c8b4
 export interface GasPriceValue {
   gasPrice: string;
 }
@@ -125,122 +89,6 @@
 }
 
 /**
-<<<<<<< HEAD
- * The status of the transaction. Each status represents the state of the transaction internally
- * in the wallet. Some of these correspond with the state of the transaction on the network, but
- * some are wallet-specific.
- */
-export enum TransactionStatus {
-  approved = 'approved',
-  cancelled = 'cancelled',
-  confirmed = 'confirmed',
-  failed = 'failed',
-  rejected = 'rejected',
-  signed = 'signed',
-  submitted = 'submitted',
-  unapproved = 'unapproved',
-}
-
-/**
- * Options for wallet device.
- */
-export enum WalletDevice {
-  MM_MOBILE = 'metamask_mobile',
-  MM_EXTENSION = 'metamask_extension',
-  OTHER = 'other_device',
-}
-
-type TransactionMetaBase = {
-  isTransfer?: boolean;
-  transferInformation?: {
-    symbol: string;
-    contractAddress: string;
-    decimals: number;
-  };
-  id: string;
-  networkID?: string;
-  caipChainId?: CaipChainId;
-  origin?: string;
-  rawTransaction?: string;
-  time: number;
-  toSmartContract?: boolean;
-  transaction: Transaction;
-  transactionHash?: string;
-  blockNumber?: string;
-  deviceConfirmedOn?: WalletDevice;
-  verifiedOnBlockchain?: boolean;
-};
-
-/**
- * @type TransactionMeta
- *
- * TransactionMeta representation
- * @property error - Synthesized error information for failed transactions
- * @property id - Generated UUID associated with this transaction
- * @property networkID - Network code as per EIP-155 for this transaction
- * @property origin - Origin this transaction was sent from
- * @property deviceConfirmedOn - string to indicate what device the transaction was confirmed
- * @property rawTransaction - Hex representation of the underlying transaction
- * @property status - String status of this transaction
- * @property time - Timestamp associated with this transaction
- * @property toSmartContract - Whether transaction recipient is a smart contract
- * @property transaction - Underlying Transaction object
- * @property transactionHash - Hash of a successful transaction
- * @property blockNumber - Number of the block where the transaction has been included
- */
-export type TransactionMeta =
-  | ({
-      status: Exclude<TransactionStatus, TransactionStatus.failed>;
-    } & TransactionMetaBase)
-  | ({ status: TransactionStatus.failed; error: Error } & TransactionMetaBase);
-
-/**
- * @type EtherscanTransactionMeta
- *
- * EtherscanTransactionMeta representation
- * @property blockNumber - Number of the block where the transaction has been included
- * @property timeStamp - Timestamp associated with this transaction
- * @property hash - Hash of a successful transaction
- * @property nonce - Nonce of the transaction
- * @property blockHash - Hash of the block where the transaction has been included
- * @property transactionIndex - Etherscan internal index for this transaction
- * @property from - Address to send this transaction from
- * @property to - Address to send this transaction to
- * @property gas - Gas to send with this transaction
- * @property gasPrice - Price of gas with this transaction
- * @property isError - Synthesized error information for failed transactions
- * @property txreceipt_status - Receipt status for this transaction
- * @property input - input of the transaction
- * @property contractAddress - Address of the contract
- * @property cumulativeGasUsed - Amount of gas used
- * @property confirmations - Number of confirmations
- */
-export interface EtherscanTransactionMeta {
-  blockNumber: string;
-  timeStamp: string;
-  hash: string;
-  nonce: string;
-  blockHash: string;
-  transactionIndex: string;
-  from: string;
-  to: string;
-  value: string;
-  gas: string;
-  gasPrice: string;
-  cumulativeGasUsed: string;
-  gasUsed: string;
-  isError: string;
-  txreceipt_status: string;
-  input: string;
-  contractAddress: string;
-  confirmations: string;
-  tokenDecimal: string;
-  tokenSymbol: string;
-}
-
-/**
-=======
->>>>>>> 8725c8b4
  * @type TransactionConfig
  *
  * Transaction controller configuration
@@ -351,104 +199,6 @@
   }
 
   /**
-<<<<<<< HEAD
-   * Normalizes the transaction information from etherscan
-   * to be compatible with the TransactionMeta interface.
-   *
-   * @param txMeta - The transaction.
-   * @param currentNetworkID - The current network ID.
-   * @param currentCaipChainId - The current caip chain ID.
-   * @returns The normalized transaction.
-   */
-  private normalizeTx(
-    txMeta: EtherscanTransactionMeta,
-    currentNetworkID: string,
-    currentCaipChainId: CaipChainId,
-  ): TransactionMeta {
-    const time = parseInt(txMeta.timeStamp, 10) * 1000;
-    const normalizedTransactionBase = {
-      blockNumber: txMeta.blockNumber,
-      id: random({ msecs: time }),
-      networkID: currentNetworkID,
-      caipChainId: currentCaipChainId,
-      time,
-      transaction: {
-        data: txMeta.input,
-        from: txMeta.from,
-        gas: BNToHex(new BN(txMeta.gas)),
-        gasPrice: BNToHex(new BN(txMeta.gasPrice)),
-        gasUsed: BNToHex(new BN(txMeta.gasUsed)),
-        nonce: BNToHex(new BN(txMeta.nonce)),
-        to: txMeta.to,
-        value: BNToHex(new BN(txMeta.value)),
-      },
-      transactionHash: txMeta.hash,
-      verifiedOnBlockchain: false,
-    };
-
-    /* istanbul ignore else */
-    if (txMeta.isError === '0') {
-      return {
-        ...normalizedTransactionBase,
-        status: TransactionStatus.confirmed,
-      };
-    }
-
-    /* istanbul ignore next */
-    return {
-      ...normalizedTransactionBase,
-      error: new Error('Transaction failed'),
-      status: TransactionStatus.failed,
-    };
-  }
-
-  private readonly normalizeTokenTx = (
-    txMeta: EtherscanTransactionMeta,
-    currentNetworkID: string,
-    currentCaipChainId: CaipChainId,
-  ): TransactionMeta => {
-    const time = parseInt(txMeta.timeStamp, 10) * 1000;
-    const {
-      to,
-      from,
-      gas,
-      gasPrice,
-      gasUsed,
-      hash,
-      contractAddress,
-      tokenDecimal,
-      tokenSymbol,
-      value,
-    } = txMeta;
-    return {
-      id: random({ msecs: time }),
-      isTransfer: true,
-      networkID: currentNetworkID,
-      caipChainId: currentCaipChainId,
-      status: TransactionStatus.confirmed,
-      time,
-      transaction: {
-        chainId: getEthChainIdHexFromCaipChainId(currentCaipChainId),
-        from,
-        gas,
-        gasPrice,
-        gasUsed,
-        to,
-        value,
-      },
-      transactionHash: hash,
-      transferInformation: {
-        contractAddress,
-        decimals: Number(tokenDecimal),
-        symbol: tokenSymbol,
-      },
-      verifiedOnBlockchain: false,
-    };
-  };
-
-  /**
-=======
->>>>>>> 8725c8b4
    * EventEmitter instance used to listen to specific transactional events
    */
   hub = new EventEmitter();
@@ -1079,82 +829,15 @@
     address: string,
     opt?: FetchAllOptions,
   ): Promise<string | void> {
-<<<<<<< HEAD
-    const { providerConfig, networkId: currentNetworkID } =
-      this.getNetworkState();
-    const { caipChainId: currentCaipChainId, type: networkType } =
-      providerConfig;
-    const { transactions } = this.state;
-=======
     const { transactions: localTransactions } = this.state;
->>>>>>> 8725c8b4
 
     const { updateRequired, transactions, latestBlockNumber } =
       await this.incomingTransactionHelper.reconcile({
         address,
-<<<<<<< HEAD
-        this.config.txHistoryLimit,
-        opt,
-      );
-
-    const normalizedTxs = etherscanTxResponse.result.map(
-      (tx: EtherscanTransactionMeta) =>
-        this.normalizeTx(tx, currentNetworkID, currentCaipChainId),
-    );
-    const normalizedTokenTxs = etherscanTokenResponse.result.map(
-      (tx: EtherscanTransactionMeta) =>
-        this.normalizeTokenTx(tx, currentNetworkID, currentCaipChainId),
-    );
-
-    const [updateRequired, allTxs] = this.etherscanTransactionStateReconciler(
-      [...normalizedTxs, ...normalizedTokenTxs],
-      transactions,
-    );
-
-    allTxs.sort((a, b) => (a.time < b.time ? -1 : 1));
-
-    let latestIncomingTxBlockNumber: string | undefined;
-    allTxs.forEach(async (tx) => {
-      /* istanbul ignore next */
-      if (
-        // Using fallback to networkID only when there is no caipChainId present. Should be removed when networkID is completely removed.
-        (tx.caipChainId === currentCaipChainId ||
-          (!tx.caipChainId && tx.networkID === currentNetworkID)) &&
-        tx.transaction.to &&
-        tx.transaction.to.toLowerCase() === address.toLowerCase()
-      ) {
-        if (
-          tx.blockNumber &&
-          (!latestIncomingTxBlockNumber ||
-            parseInt(latestIncomingTxBlockNumber, 10) <
-              parseInt(tx.blockNumber, 10))
-        ) {
-          latestIncomingTxBlockNumber = tx.blockNumber;
-        }
-      }
-
-      /* istanbul ignore else */
-      if (tx.toSmartContract === undefined) {
-        // If not `to` is a contract deploy, if not `data` is send eth
-        if (
-          tx.transaction.to &&
-          (!tx.transaction.data || tx.transaction.data !== '0x')
-        ) {
-          const code = await query(this.ethQuery, 'getCode', [
-            tx.transaction.to,
-          ]);
-          tx.toSmartContract = isSmartContractCode(code);
-        } else {
-          tx.toSmartContract = false;
-        }
-      }
-    });
-=======
         localTransactions,
         fromBlock: opt?.fromBlock,
         apiKey: opt?.etherscanApiKey,
       });
->>>>>>> 8725c8b4
 
     if (updateRequired) {
       this.update({
