--- conflicted
+++ resolved
@@ -35,7 +35,6 @@
       jsonrpc: req.jsonrpc
     }
     // process all middleware
-<<<<<<< HEAD
     this._runMiddleware(req, res, (err) => {
       if (err) return cb(err)
       // return response
@@ -52,15 +51,6 @@
     ], onDone)
 
     function checkForCompletion({ isComplete, returnHandlers }, cb) {
-=======
-    this._runMiddleware(req, res, (err, isComplete) => {
-      if (err) {
-        // prepare error message
-        res.error = new JsonRpcError.InternalError(err)
-        // return error-first and res with err
-        return cb(err, res)
-      }
->>>>>>> 16cc5d8d
       // fail if not completed
       if (!res.error && !res.result) {
         return cb(new Error('RpcEngine - response has no error or result'))
@@ -109,7 +99,12 @@
 
     // returns, indicating whether or not it ended
     function completeRequest (err) {
-      if (err) return onDone(err)
+      if (err) {
+        // prepare error message
+        res.error = new JsonRpcError.InternalError(err)
+        // return error-first and res with err
+        return onDone(err, res)
+      }
       const returnHandlers = allReturnHandlers.filter(Boolean).reverse()
       onDone(null, { isComplete, returnHandlers })
     }
